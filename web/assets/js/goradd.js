/**
 * goradd.js
 *
 * This is the shim between the goradd GO code and the browser. It enables ajax and other kinds of
 * communication between the server and the client.
 *
 * Goals:
 *  - Compatible with all current browsers, IE 10+ Opera Mobile (ES5).
 *  - Provide utility code to javascript widgets and plugins.
 *  - Do not use jQuery or other frameworks, but be compatible if external frameworks are used by the developer.
 */

if (!function () {
    "use strict";
    return Function.prototype.bind && XMLHttpRequest && !this;
}()) {
    window.location = "/Unsupported.g";
}

/**
 * goradd holds the global namespace for all the goradd support javascript.
 */
var goradd;
/**
 * g$ is a shortcut for goradd.g(). It wraps an element with additional functions defined here to more easily manipulate
 * the element. el can be either an actual HTMLElement, or the id of one.
 * One main difference between jQuery's wrapper and this one is that jQuery wraps an array of elements, and we only
 * wrap one element. Also, functions that return an array of elements will return HTMLElements, not an array of wrapped elements.
 * @param {string | Element | goradd.Control} el
 * @returns {goradd.Control}
 */
var g$ = function(el) {
    return goradd.g(el);
};


(function () {
    // Put everything in a function so we can have private functions and variables.
    // By convention, things starting with underscore will be private.
    "use strict";

    /**
     * Private functions and members used by code below.
     */

    var _controlValues = {};
    var _formObjsModified = {};
    var _ajaxError = false;
    var _inputSupport = true;
    var _finalCommands = [];
    var _prevUpdateTime = 0;
    var _watchers = {};
    var _refresh = [];
    var _registeredWidgets = {};

    /*
    function _toKebab(s) {
        return s.replace(/[A-Z]/g, function (m) {
            return "-" + m.toLowerCase();
        });
    }
    */

    function _fromKebab(s) {
        return s.replace(/-([a-z])/gi, function (o, i) {
            return i.toUpperCase();
        });
    }

    /**
     * formObjChanged is an event handler that records that a control has changed in order to synchronize the control with
     * the server on the next request. Send the formObjChanged event to the control
     * that changed, and it will bubble up to the form and be caught here.
     * @param {object} event
     */
    function _formObjChanged(event) {
        _formObjsModified[event.target.id] = true;
    }

    /**
     * Gets the data to be sent to an ajax call as post data. This will be called from the ajax queueing function, and
     * will erase the cache of changed objects to prepare for the next call.
     *
     * @param {object} params       An object containing the following:
     * @param  {string} params.controlId   The control id to post an action to
     * @param  {number} params.eventId     The event id
     * @param  {boolean} params.async      If true, process the event asynchronously without waiting for other events to complete
     * @param  {string} params.formId      The id of the form getting posted
     * @param  {object} [params.values]    An optional object, that contains values to send with the event
     * @param  {*}   [params.values.event]   The event's action value, if one is provided. This can be any type, including an object.
     * @param  {*}   [params.values.action]  The action's action value, if one is provided. Any type.
     * @param  {*}   [params.values.control] The control's action value, if one is provided. Any type.
     * @return {object} Post Data
     * @private
     */
    function _getAjaxData(params) {
        var form = goradd.form(),
            controls = g$(form).qa("input,select,textarea"),
            postData = {};

        // Notify controls we are about to post.
        g$(form).trigger("posting", "Ajax");

        goradd.each(controls, function (i, c) {
            var id = c.id;
            var blnForm = (id && (id.substr(0, 8) === "Goradd__"));

            if (!_inputSupport || // if not oninput support, then post all the controls, rather than just the modified ones, because we might have missed something
                _ajaxError || // Ajax error would mean that _formObjsModified is invalid. We need to submit everything.
                (id && _formObjsModified[id]) ||  // We try to ignore controls that have not changed to reduce the amount of data sent in an ajax post.
                blnForm) {  // all controls with Goradd__ at the beginning of the id are always posted.

                switch (c.type) {
                    case "radio":
                        // Radio buttons listen to their name.
                        var n = c.name;
                        var radio = form.querySelector('input[name=' + n + ']:checked');
                        var val = null;
                        if (radio) {
                            val = radio.value;
                        }
                        postData[n] = val;
                        break;
                    case "checkbox":
                        postData[id] = c.checked;
                        break;
                    default:
                        // All goradd controls and subcontrols MUST have an id for this to work.
                        // There is a special case for checkbox groups, but they get handled on the server
                        // side differently between ajax and server posts.
                        postData[id] = g$(c).val();
                        break;
                }
            }
        });

        // Update most of the Goradd__ parameters explicitly here. Others, like the state and form id will have been handled above.
        params.callType = "Ajax";
        params.timezoneOffset = -(new Date()).getTimezoneOffset();

        if (!goradd.isEmptyObject(_controlValues)) {
            params.controlValues = _controlValues;
        }
        postData.Goradd__Params = JSON.stringify(params);

        _ajaxError = false;
        _formObjsModified = {};
        _controlValues = {};
        return postData;
    }

    /**
     * Responds to the part of an ajax response that must be handled serially before other handlers can fire.
     *
     * @param {object} json     json generated by goradd application
     * @param {object} params   option parameters
     * @private
     */
    function _processAjax(json, params) {
        if (json.alert) {
            goradd.each(json.alert, function (i, v) {
                window.alert(v);
            });
        }

        // Delay until all files are loaded
        var loadCount = 1;
        var fWait = function() {
            loadCount--;
            if (loadCount === 0) {
                _processAjax2(json);
            }
        }

        if (json.ss) {
            goradd.each(json.ss, function (i, v) {
                loadCount ++;
                goradd.loadStyleSheetFile(i, v, fWait);
            });
        }

        if (json.js) {
            goradd.each(json.js, function (i, v) {
                loadCount++;
                goradd.loadJavaScriptFile(i, v, fWait);
            });
        }

        fWait(); // if there are no files being loaded, just go straight to the next step
    }

    /**
     * Process the part of an ajax response that may depend on earlier processing.
     *
     * @param {object} json  Json generated by the goradd application.
     * @private
     */
    function _processAjax2(json) {
        goradd.each(json.controls, function (id) {
            var el = goradd.el(id),
                $ctrl = g$(id),
                wrapper = goradd.el(id + "_ctl");

            if (this.value !== undefined && $ctrl) {
                $ctrl.val(this.value);
            }

            if (this.attributes !== undefined && $ctrl) {
                $ctrl.prop(this.attributes);
            }

            if (this.html !== undefined) {
                if (wrapper !== null) {
                    // Control's wrapper was found, so replace the control and the wrapper
                    g$(wrapper).htmlBefore(this.html);
                    g$(wrapper).remove(wrapper);
                } else if ($ctrl) {
                    // control was found without a wrapper, replace it in the same position it was in.
                    // remove related controls (error, name ...) for wrapper-less controls
                    var relSelector = "[data-grel='" + id + "']",
                        relatedItems = goradd.qa(relSelector);

                    var p = $ctrl.parents();
                    var relatedParent = p.filter(function (item) {
                        return g$(item).matches(relSelector);
                    }).pop();

                    if (relatedParent) {
                        relatedParent.insertAdjacentElement("beforebegin", el);
                    }
                    if (relatedItems && relatedItems.length > 0) {
                        goradd.each(relatedItems, function () {
                            g$(this).remove();
                        });
                    }
                    $ctrl.htmlBefore(this.html);
                    $ctrl.remove();
                } else {
                    // control is being injected at the top level, so put it at the end of the form.
                    g$(goradd.form()).appendChildHtml(this.html);
                }
            }
        });

        _registerControls();

        goradd.each(json.commands, function (i, command) {
            if (command.final &&
                goradd.ajaxq.isRunning()) {
                _enqueueFinalCommand(command);
            } else {
                goradd.processCommand(command);
            }
        });
        if (json.winclose) {
            window.close();
        }
        if (json.loc) {
            if (goradd._closeWebSocket) {
                goradd._closeWebSocket(1001);
            }
            if (json.loc === "reload") {
                window.location.reload(true);
            } else {
                document.location = json.loc;
            }
        }
        if (json.profileHtml) {
            var c = goradd.el("dbProfilePane");
            if (!c) {
                g$(goradd.form()).htmlAfter("<div id = 'dbProfilePane'></div>");
                c = goradd.el("dbProfilePane");
            }
            c.innerHTML = json.profileHtml;
        }
        goradd.testStep();
    }

    /**
     * Places the given command in the queue so that it is executed last.
     * @param {object} command
     * @private
     */
    function _enqueueFinalCommand(command) {
        _finalCommands.push(command);
    }

    /**
     * Execute the final commands.
     * @private
     */
    function _processFinalCommands() {
        while (_finalCommands.length) {
            var command = _finalCommands.pop();
            goradd.processCommand(command);
        }
    }

    /**
     * Convert from JSON return value to an actual jQuery object. Certain structures don't work in JSON, like closures,
     * but can be part of a javascript object. We use special codes to piece together functions, closures, dates, etc.
     * @param {*[]} params
     * @returns {*}
     * @private
     */
    function _unpackArray(params) {
        if (!params) {
            return null;
        }
        var newParams = [];

        goradd.each(params, function (index, item) {
            if (Array.isArray(item)) {
                item = _unpackArray(item);
            } else if (typeof item === 'object' && item !== null) {
                if (item.goraddObject) {
                    item = _unpackObj(item);  // top level special object
                } else {
                    // look for special objects inside top level objects.
                    var newItem = {};
                    goradd.each(item, function (key, obj) {
                        newItem[key] = _unpackObj(obj);
                    });
                    item = newItem;
                }
            }
            newParams.push(item);
        });
        return newParams;
    }

    /**
     * Given an object coming from goradd, will attempt to decode the object into a corresponding javascript object.
     * @param {object} obj
     * @returns {*}
     * @private
     */
    function _unpackObj(obj) {
        var params;

        if (typeof obj === "object" && obj !== null) {
            if (Array.isArray(obj)) {
                return _unpackArray(obj);
            } else if (obj.goraddObject) {
                switch (obj.goraddObject) {
                    case 'closure':
                        if (obj.params) {
                            params = [];
                            goradd.each(obj.params, function (i, v) {
                                params.push(_unpackObj(v)); // recurse
                            });

                            return new Function(params, obj.func);
                        } else {
                            return new Function(obj.func);
                        }

                    case 'date':
                        return goradd.unpackJsonDate(obj);

                    case 'varName':
                        // Find the variable value starting at the window context.
                        var vars = obj.varName.split(".");
                        var val = window;
                        goradd.each(vars, function (i, v) {
                            val = val[v];
                        });
                        return val;

                    case 'func':
                        // Returns the result of the given function called immediately
                        // Find the function and context starting at the window context.
                        var target = window;
                        if (obj.context) {
                            var objects = obj.context.split(".");
                            goradd.each(objects, function (i, v) {
                                target = target[v];
                            });
                        }

                        if (obj.params) {
                            params = [];
                            goradd.each(obj.params, function (i, v) {
                                params.push(_unpackObj(v)); // recurse
                            });
                        }
                        var func = target[obj.func];

                        return func.apply(target, params);
                }
            } else {
                var newItem = {};
                goradd.each(obj, function (key, obj2) {
                    newItem[key] = _unpackObj(obj2);
                });
                return newItem;
            }
        }

        return obj; // no change
    }

    function _registerControls() {
        var els = goradd.qa('[data-grctlhigh]'); // High priority controls that other controls are dependent on
        goradd.each(els, function () {
            _registerControl(this);
        });
        els = goradd.qa('[data-grctl]');
        goradd.each(els, function () {
            _registerControl(this);
        });
    }

    function _registerControl(ctrl) {
        if (!ctrl) {
            return;
        }

        // get the widget
        var g = g$(ctrl);

        var watches = g.attr("data-gr-watch");
        if (!!watches) {
            goradd.each(watches.split(";"), function (watch) {
                var s = this.split("=");

                _addWatcher(g.id, s[0])
            });
        }

        if (g.data('gr-reg') === 'reg') {
            return // this control is already registered
        }

        if (ctrl.tagName === "FORM") {
            return;
        }

        g.data('gr-reg', 'reg'); // mark the control as registered so we don't attach events twice. Has the side effect
                                 // of attaching the widget to the control.

        // detect changes to objects before any changes trigger other events
        if (ctrl.type === 'checkbox' || ctrl.type === 'radio') {
            // clicks are equivalent to changes for checkboxes and radio buttons, but some browsers send change way after a click. We need to capture the click first.
            g.on('click', _formObjChanged);
        }
        g.on('change input', _formObjChanged, {capture: true}); // make sure we get these events before later attached events
        if (window.jQuery) {
            // Some jQuery libraries intercept events, and then fire change using jQuery, which is not interceptable using built in capture methods
            jQuery(ctrl).on("change", _formObjChanged)
        }

        // widget support, using declarative methods
        var widget;
        var options = {};
        goradd.each(g.attr(), function (k, v) {
            if (k === "data-gr-widget") {
                widget = v;
            } else if (k.substr(0, 12) === "data-gr-opt-") {
                options[_fromKebab(k.substr(12))] = v;
            }
        });
        if (widget) {
            g.attachWidget(widget, options);
        }
    }

    function _addWatcher(id, channel, val) {
        // val is ignored for now. This would be for field watching.
        if (!_watchers[channel]) {
            _watchers[channel] = [id];
        } else if (!goradd.contains(_watchers[channel], id)) {
            _watchers[channel].push(id);
        }
    }

    function _processWatcherMessage(msg) {
        var channel = msg.channel;
        var message = msg.message;

        if (message === "U" && channel === "redraw") {
            // Update the form, no redrawing. Used primarily by the testing framework at this point.
            goradd.updateForm();
            return;
        }
        var watchers = _watchers[channel];
        if (!!watchers) {
            goradd.each(watchers, function () {
                var g = g$(this);
                if (!!g) { // make sure control was not removed from the form
                    _refresh.push(this); // force a refresh of this control
                }
            });

            if (_refresh.length > 0) {
                goradd.updateForm();
            }
        }
    }

    /**
     * The internal goradd event handler object.
     * @param {[string]} events
     * @param {function} handler
     * @param {boolean} capture
     * @private
     */
    function _EventHandler(events, handler, capture) {
        this.events = events;
        this.handler = handler;
        this.capture = capture;
    }

    _EventHandler.prototype = {
        handleEvent: function(evt) {
            this.handler(evt);
        },
    };


// noinspection JSUnusedGlobalSymbols
    /**
     * @namespace goradd
     */
    goradd = {
        /**
         * General support library. Here we recreate a few useful functions from jquery.
         */

        /**
         * The ajaxTimeout setting controls the number of milliseconds that ajax operations will wait before they
         * timeout. The default here is to have no timeout for debugging purposes. The release version of the app will set this
         * to the config.AjaxTimeout value in GO.
         */
        ajaxTimeout: 0,
        /**
<<<<<<< HEAD
         * blockEvents is set by event handlers to cause that event to block all other incoming events,
         * until the event is processed.
         */
        blockEvents: false,
=======
         * toArray converts array-like objects to arrays
         * @param a
         * @return {Array}
         */
        toArray: function(a) {
            return Array.prototype.slice.call(a);
        },
>>>>>>> be66547c

        /**
         * Extend merges keys and values of objects into the target object.
         * This version of extend is primarily for the purpose of adding
         * capabilities to javascript classes. It does not do deep merging, but it will copy the members of plain objects
         * if it finds a plain object. Other kinds of objects are copied by reference.
         * If only one argument is provided, the target is the goradd object itself.
         * Matching keys will overwrite the target key.
         *
         * @param {...object} target
         * @returns {*}
         */
        extend: function (target) {
            var input = goradd.toArray(arguments, 1),
                key,
                value;

            if (arguments.length === 1) {
                input = [target];
                target = goradd;
            }

            var inputIndex = 0,
                inputLength = input.length;

            for (; inputIndex < inputLength; inputIndex++) { // iterate through all arguments in order
                var obj = input[inputIndex];
                for (key in obj) { // iterate through the keys in each argument
                    value = obj[key];
                    if (obj.hasOwnProperty(key) && value !== undefined) {

                        // Clone plain objects
                        if (goradd.isPlainObject(value)) {
                            target[key] = goradd.isPlainObject(target[key]) ?
                                goradd.extend({}, target[key], value) :

                                // Don't extend strings, arrays, etc. with objects
                                goradd.extend({}, value);
                        } else { // Copy everything else by reference
                            target[key] = value;
                        }
                    }
                }
            }
            return target;
        },

        /**
         * el returns the html element t. t can be an id, or an element, and if an element, it will just return the element
         * back. This is used below so that all the functions can pass either an element, or the id of an element. Returns
         * null if not found.
         * @param {string|HTMLElement|goradd.Control} t
         * @returns {HTMLElement}
         */
        el: function (t) {
            if (!t) {
                return null;
            }
            if (typeof t === "object") {
                if (!!t.element && !!t.element.goradd) {
                    return t.element; // Its a goradd Control, so get the element from the widget
                }
                return t;
            }
            return document.getElementById(t);
        },
        /**
         * qs is a shortcut for document.querySelector
         * @param {string} sel
         * @returns {*}
         */
        qs: function (sel) {
            return document.querySelector(sel);
        },
        /**
         * qa is a querySelectorAll call that returns an actual array, and not a NodeList.
         * Returns empty array if selector has no results.
         * @param {string} sel The css selector to find
         * @returns {HTMLElement[]}
         */
        qa: function (sel) {
            return goradd.toArray(document.querySelectorAll(sel));
        },
        /**
         * isEmptyObject will test whether the object is empty
         * @param {object} o
         * @returns {boolean}
         */
        isEmptyObject: function (o) {
            if (!o) return false;
            for (var name in o) { // this is a js trick
                return false;
            }
            return true;
        },
        /**
         * form returns the current form on the page
         * @returns {HTMLElement}
         */
        form: function () {
            // TODO: cache this, it will not change. No reason to do this over and over.
            return goradd.qs('form[data-grctl="form"]');
        },
        /**
         * matches returns true if the given element matches the css selector.
         * @param {string|object|HTMLElement}el
         * @param {string} sel
         * @returns {boolean}
         */
        matches: function (el, sel) {
            return g$(el).matches(sel);
        },
        /**
         * loadJavaScriptFile will dynamically load a javascript file. It is designed to be called during ajax calls or
         * other times when a dynamically loaded javascript file is required.
         * @param {string} strScript
         * @param {object} attributes
         * @param {function} fDone The function to run after the file is loaded
         */
        loadJavaScriptFile: function (strScript, attributes, fDone) {
            var script = document.createElement("script");
            script.src = strScript;
            script.type = 'text/javascript';
            script.onload = fDone;
            script.onerror = fDone;
            goradd.extend(script, attributes);

            var head = document.getElementsByTagName('head')[0];
            head.appendChild(script);
        },
        /**
         * loadStyleSheetFile dynamically loads a style sheet file. It is used by the ajax code.
         * @param {string} strStyleSheetFile
         * @param {object} attributes
         * @param {function} fDone The function to run after the file is loaded
         */
        loadStyleSheetFile: function (strStyleSheetFile, attributes, fDone) {
            var link = document.createElement("link");
            link.rel = "stylesheet";
            link.href = strStyleSheetFile;
            link.onload = fDone;
            link.onerror = fDone;
            goradd.extend(link, attributes);
            var head = document.getElementsByTagName('head')[0];
            head.appendChild(link);
        },
        /**
         * each is a recreation of the jQuery each function, but for our targeted browsers only. It iterates the given object,
         * calling the function for each item found. If the object is an array, or something array-like, like a nodelist,
         * it will pass the index and the item to the function. For a regular object, it will pass the key and the item.
         * "this" is set to the item each time as well.
         * @param {object} obj
         * @param {function} f
         */
        each: function (obj, f) {
            if (!obj) return;
            if (typeof (obj) !== "object") return;
            var i;

            // isArrayLike needs to return true for nodelists.
            var isArrayLike = Array.isArray(obj) || ("length" in obj && typeof (obj.length) === "number" && (obj.length === 0 || ((obj.length - 1) in obj)));
            if (isArrayLike) {
                if (obj.length === 0) return;
                for (i = 0; i < obj.length; i++) {
                    if (f.call(obj[i], i, obj[i]) === false) break;
                }
            } else {
                for (i in obj) {
                    if (f.call(obj[i], i, obj[i]) === false) {
                        break;
                    }
                }
            }
        },
        /**
         * contains returns true if needle is in the array a
         * @param {ArrayLike} a
         * @param needle {*}
         * @returns {boolean}
         */
        contains: function (a, needle) {
            return (a.indexOf(needle) !== -1);
        },
        /**
         * isPlainObject will return true if the given object is a POJO.
         * @param {object} obj
         * @returns {boolean}
         */
        isPlainObject: function (obj) {
            var proto, Ctor;

            // Detect obvious negatives
            // Use toString instead of jQuery.type to catch host objects
            if (!obj || {}.toString.call(obj) !== "[object Object]") {
                return false;
            }

            proto = Object.getPrototypeOf(obj);

            // Objects with no prototype (e.g., `Object.create( null )`) are plain
            if (!proto) {
                return true;
            }

            // Objects with prototype are plain iff they were constructed by a global Object function
            Ctor = {}.hasOwnProperty.call(proto, "constructor") && proto.constructor;
            return typeof Ctor === "function" && {}.hasOwnProperty.toString.call(Ctor) === {}.hasOwnProperty.toString.call(Object);
        },
        /**
         * setRadioInGroup is a specialized function called from goradd go code.
         * It sets the given radio button to being checked in a group. Since the goradd code already knows what we want to
         * check, that button is just set. However, the button that gets unset by the browser needs to communicate to the
         * go code that it is getting unset.
         * @param {string} id
         */
        setRadioInGroup: function (id) {
            var el = goradd.el(id);
            if (el.type !== "radio") {
                return; // not a radio button, or not part of a group
            }
            var prevItem;

            if (el.name) {
                prevItem = goradd.qs("input[type='radio'][name='" + el.name + "']:checked");
            }
            el.checked = true;
            if (prevItem) {
                g$(el).trigger('formObjChanged');
            }
        },
        /**
         * Unpacks a date object that was packed by dateTime.DateTime.MarshalJson. If the date represented a
         * timestamp on the server side, it will be a timestamp here, but the time will be in local time.
         * In other words, if the server timezone and browser timezone are different,
         * then they will show different times, but both will correspond to the same world time.
         * If on the server side the date represented simply a date and time in local time,
         * the date will become the same date and time in local time here. If the server timezone and browser
         * timezone are different, they will both show the same time, meaning they will not be the same world time.
         * If it was a zero date on the server, it becomes a null here.
         *
         * This solves some problems inherent in the traditional JSON date format consisting of an ISO8601 string.
         *
         * @param {object} o
         * @returns {null|Date}
         */
        unpackJsonDate(o) {
            if (o.z) {
                return null;
            } else if (o.t) {
                return new Date(Date.UTC(o.y, o.mo, o.d, o.h, o.m, o.s, o.ms));
            } else {
                return new Date(o.y, o.mo, o.d, o.h, o.m, o.s, o.ms);
            }
        },

        /**
         * Adds a value to the next ajax or server post for the specified control. You can either call this ongoing, or
         * call it in response to the "posting" event. This is the preferred way for custom javascript controls to send data
         * to their goradd counterparts.
         *
         * @param {string} strControlId     The controlId of the property to set
         * @param {string} strProperty      The name of the property
         * @param strNewValue               The new value of the property. Can be any type, including string, number, object or array
         */
        setControlValue: function (strControlId, strProperty, strNewValue) {
            if (!_controlValues[strControlId]) {
                _controlValues[strControlId] = {};
            }
            _controlValues[strControlId][strProperty] = strNewValue;
        },
        /**
         * Initializes form related scripts. This is called by injected code on a goradd form.
         * TODO: Combine with initialize and waiting for dom loaded
         */
        initForm: function () {
            var form = goradd.form();
            /*
    $(window).on ("storage", function (o) {
        if (o.originalEvent.key === "goradd.broadcast") {
            goradd.updateForm();
        }
    });*/

            _inputSupport = 'oninput' in document;
            // IE 9 has a major bug in oninput, but we are requiring IE 10+, so no problem.
            // I think the only major browser that does not support oninput is Opera mobile.

            g$(form).on("ajaxQueueComplete", _processFinalCommands);

            // TODO: Add a detector of the back button. This detector should ping the server to make sure the pagestate exists on the server. If not,
            // it should reload the form.

            g$(form).on('formObjChanged', _formObjChanged); // Allow any control, including hidden inputs, to trigger a change and post of its data.
            g$(form).on('submit', function (event) {
                if (!goradd.el('Goradd__Params').value) { // did postBack initiate the submit?
                    // if not, prevent implicit form submission. This can happen in the rare case we have a single field and no submit button.
                    event.preventDefault();
                } else {
                    // Check html5 validity in case it is being used.
                    if (typeof form.reportValidity !== "function" ||
                        form.hasAttribute("novalidate") ||
                        form.reportValidity()) {

                        form.submit();
                    }
                }
            });
            _registerControls();
        },

        /**
         * Post the form. ServerActions call this.
         *
         * @param {object} params                   An object containing the following:
         * @param {string} params.controlId         The control id to post an action to
         * @param {number} params.eventId           The event id
         * @param {boolean} [params.async = false]  If true, process the event asynchronously without waiting for other events to complete
         * @param {object} [params.values]          An optional object, that contains values coming to send with the event
         * @param {*}    [params.values.event]      The event's action value, if one is provided. This can be any type, including an object.
         * @param {*}    [params.values.action]     The action's action value, if one is provided. Any type.
         * @param {*}    [params.values.control]    The control's action value, if one is provided. Any type.
         *
         * @return {void}
         */
        postBack: function (params) {
            if (goradd.blockEvents) {
                return;  // We are waiting for a response from the server
            }

            var form = goradd.form();
            var gForm = g$(form);

            params.callType = "Server";
            params.timezoneOffset = new Date().getTimezoneOffset();

            // Notify custom controls that we are about to post

            gForm.trigger("posting", "Server");

            // Post custom javascript control values
            if (!goradd.isEmptyObject(_controlValues)) {
                params.controlValues = _controlValues;
            }
            goradd.el('Goradd__Params').value = JSON.stringify(params);

            // trigger our own form submission so we can catch it
            gForm.trigger("submit");
        },

        /**
         * Posts an ajax call to the ajax queue. Ajax actions call this.
         *
         * @param {object} params                   An object containing the following:
         * @param {string} params.controlId         The control id to post an action to
         * @param {number} params.eventId           The event id
         * @param {boolean} [params.async = false]  If true, process the event asynchronously without waiting for other events to complete
         * @param {object} [params.actionValues]          An optional object, that contains values coming to send with the event
         * @param {*}    [params.actionValues.event]      The event's action value, if one is provided. This can be any type, including an object.
         * @param {*}    [params.actionValues.action]     The action's action value, if one is provided. Any type.
         * @param {*}    [params.actionValues.control]    The control's action value, if one is provided. Any type.
         *
         * @return {void}
         */
        postAjax: function (params) {
            var form = goradd.form(),
                formAction = g$(form).attr("action"),
                async = params.hasOwnProperty("async");

            if (goradd.blockEvents) {
                return;
            }

            params.formId = form.id;
            params.refresh = _refresh;

            goradd.log("postAjax", params);

            // Use an ajax queue so ajax requests happen synchronously
            goradd.ajaxq.enqueue(function () {
                var data = _getAjaxData(params);
                goradd.log("Gathered ajax data: " + JSON.stringify(data));

                return {
                    url: formAction,
                    data: data,
                    /**
                     * @param result {string}
                     * @param err {number}
                     * @returns {boolean}
                     */
                    error: function (result, err) {
                        goradd.displayAjaxError(result, err);
                        goradd.testStep();
                        return false;
                    },
                    /**
                     * @param json {object}
                     */
                    success: function (json) {
                        goradd.log("Ajax response received: ", json);
                        _processAjax(json, params);
                        goradd.blockEvents = false;
                    }
                };
            }, async);
        },
        /**
         * Process a single command. This is called both from ajax and javascript.
         * @param {object} command
         */
        processCommand: function (command) {
            var params,
                objs;

            if (command.script) {
                // TODO: clean this up a bit by using ids for inserted scripts. Might have multiple scripts for the same id though.
                var script = document.createElement("script");
                script.type = "text/javascript";
                script.text = command.script;
                document.body.appendChild(script);
            } else if (command.selector) {
                params = _unpackArray(command.params);

                if (typeof command.selector === 'string') {
                    // general selector
                    objs = goradd.qa(command.selector);
                } else {
                    // First item is the id to select on
                    objs = g$(command.selector[0]).qa(command.selector[1]);
                }

                goradd.each(objs, function (i, v) {
                    var $c = g$(v);
                    if (typeof $c[command.func] === "function") {
                        $c[command.func].apply($c, params);
                    }
                });
            } else if (command.func) {
                params = _unpackArray(command.params);

                // Find the function by name. Walk an object list in the process.
                objs = command.func.split(".");
                var obj = window;
                if (command.id) {
                    obj = g$(command.id);
                    if (!obj) {
                        goradd.log("object for command not found - " + command.id);
                        return;
                    }
                } else if (command.jqueryId) {
                    obj = jQuery('#' + command.jqueryId);
                    if (!obj || obj.length === 0) {
                        goradd.log("object for command not found - " + command.jqueryId);
                        return;
                    }
                }
                var ctx = null;

                goradd.each(objs, function (i, v) {
                    ctx = obj;
                    obj = obj[v];
                    if (!obj) {
                        var p = Object.getPrototypeOf(ctx);
                        if (p && p[v]) {
                            obj = p[v];
                        }
                    }
                });
                // obj is now a function object, and ctx is the parent of the function object
                obj.apply(ctx, params);
            }
        },
        /**
         * updateForm will cause the form to update without a specific action. Useful if you know that javascript control
         * values have changed and you want to post the changes back to the server and get a response.
         */
        updateForm: function () {
            goradd.throttle('goradd.update', 500, function () {
                goradd.postAjax({});
            });
        },
        /**
         * registerWidget is called by widget definitions to enable attaching a widget to an html element by declaring
         * the widget in the data-gr-widget attribute.
         * @param {string} name
         * @param {Object} classObj
         */
        registerWidget: function(name, classObj) {
            _registeredWidgets[name] = classObj;
        },

        /******************************************
         * Testing support
         * See goradd-debug.js
         ******************************************/

        testStep: function (event) {},
        log: function () {},
        getPageState: function () {
            return document.getElementById("Goradd__PageState").value;
        },
        currentStep:0,
        displayAjaxError: function(){},

        /***********************
         * Utility Functions
         ***********************/

        /**
         * Sets a cookie with the given parameters. Potentially called by the goradd app.
         * @param {string} name
         * @param {*} val
         * @param {Date} expires
         * @param {string} path
         * @param {string} dom
         * @param {boolean} secure
         */
        setCookie: function (name, val, expires, path, dom, secure) {
            var cookie = name + "=" + encodeURIComponent(val) + "; ";

            if (expires) {
                cookie += "expires=" + expires.toUTCString() + "; ";
            }

            if (path) {
                cookie += "path=" + path + "; ";
            }
            if (dom) {
                cookie += "domain=" + dom + "; ";
            }
            if (secure) {
                cookie += "secure;";
            }

            document.cookie = cookie;
        },

        //////////////////////////////
        // Action queue support
        //////////////////////////////
        /* Javascript has a problem when two events happen simultaneously. In particular, a click event might also
        result in a change event, and under certain circumstances this could cause the click event to be dropped. In particular,
        if the change event moves the focus away from the button that was clicked, the click event will not record.
        We therefore delay the processing of all events to try to queue them up before processing.
        Its very strange. Something to debug at a future date.
        */

        _actionQueue: [],
        queueAction: function (params) {
            if (params.last) {
                var delay = 0;

                goradd._actionQueue.forEach(function (item) {
                    if (item.d > delay) {
                        delay = item.d;
                    }
                });
                params.d = delay + 1;
            }
            goradd.log("queueAction: " + params.name);
            goradd._actionQueue.push(params);
            if (!goradd.hasTimer("goradd.actions")) {
                goradd.setTimer("goradd.actions", goradd.processActions, 10);
            }
        },
        processActions: function () {
            while (goradd._actionQueue.length > 0) {
                var params = goradd._actionQueue.shift();
                goradd.log("processAction: " + params.name + " delay: " + params.d);
                if (params.d > 0) {
                    setTimeout(params.f, params.d);
                } else {
                    params.f();
                }
            }
        },
        //////////////////////////////
        // Goradd Action Support
        //////////////////////////////
        /**
         * These support the various Goradd function actions available in the action package.
         */

        /**
         * msg puts up a javascript alert
         * @param {string} m
         */
        msg: function (m) {
            alert(m);
        },
        /**
         * redirect will load a different page without posting the form
         * @param {string} newLocation
         */
        redirect: function (newLocation) {
            window.location = newLocation
        },
        /**
         * refresh will cause the given goradd control to refresh
         * @param {string} id
         */
        refresh: function (id) {
            _refresh.push(id);
            goradd.updateForm();
        },

        /**
         * proxyVal returns a value for the Proxy control
         * @param {Event} event
         * @returns {*}
         */
        proxyVal: function (event) {
            var target = event.target;
            if (!!event.goradd && !!event.goradd.match) {
                target = event.goradd.match;
            }
            return g$(target).data("grAv");
        },

        // Watcher support
        subscribeWatchers: function () {
            goradd.subscribe(Object.keys(_watchers), _processWatcherMessage)
        },
        /**
         * findNamedObject will search the through the base hierarchy for object named and return it. The hierarchy
         * is delimited by periods (.). If no base is given, it uses the window as its starting point. If the value is
         * not found in the object, undefined is returned.
         * @param {string} name
         * @param {object} [base]
         */
        findNamedObject: function (name, base) {
            if (name === "") {
                return base;
            }
            var names = name.split(".");

            if (!base) {
                base = window;
            }
            var obj = base;
            for (var i = 0; i < names.length; i++) {
                var v = names[i];
                if (obj[v] === undefined) {
                    return undefined;
                }
                obj = obj[v];
            }
            return obj;
        },
        /**
         * textToHtml replaces items that should be escaped for html display with their html counterparts.
         * @param {string} text
         * @returns {string}
         */
        textToHtml: function (text) {
            text = text.replace("&", "&amp;");
            text = text.replace("<", "&lt;");
            text = text.replace(">", "&gt;");
            text = text.replace('"', "&quot;");
            text = text.replace("'", "&apos;");
            return text;
        }
    };

    /**
     * Named timer support. These allow you to create timers without having to keep a copy of the timer around.
     */
    var _timers = {};

    goradd.extend({
        /**
         * Sets the named timer, given an action and a delay.
         * @param {string} id           Any id string you want to give to identify the timer. Note that "goradd.*" strings are reserved.
         * @param {function} action     The function to execute when the timre fires
         * @param {number} intDelay     The delay in millis before firing the timer, or how often the timer will fire if a periodic timer
         * @param {boolean} [blnPeriodic=false] True for a repeating timer.
         */
        setTimer: function (id, action, intDelay, blnPeriodic) {
            blnPeriodic = !!blnPeriodic;
            goradd.clearTimer(id);
            goradd.log("setTimer", id, intDelay, blnPeriodic);
            _timers[id] = {
                i: new Date().getTime(), // record when the timer was inserted
                d: intDelay, // delay, for info if we need to recover this
                p: !!blnPeriodic, // is this periodic?
                s: 0,
                e: 0,
                t: blnPeriodic ?
                    setInterval(function () {
                        action(_timers[id]);
                    }, intDelay) :
                    setTimeout(function () {
                        _timers[id].s = new Date().getTime(); // record when the function started
                        goradd.clearTimer(id);
                        action(_timers[id]);
                        _timers[id].e = new Date().getTime(); // record when the function ended
                    }, intDelay)
            };
        },
        /**
         * hasTimer returns true if there is an active timer at the give id
         * @param {string} id
         * @returns {boolean}
         */
        hasTimer: function (id) {
            return !!_timers[id] &&
                _timers[id].t != null; // could have been a previous timer that is now expired.
        },
        /**
         * Clears the named timer.
         * @param {string} id
         */
        clearTimer: function (id) {
            goradd.log("clearTimer", id);
            if (goradd.hasTimer(id)) {
                if (_timers[id].p) {
                    clearInterval(_timers[id].t);
                } else {
                    clearTimeout(_timers[id].t);
                }
                _timers[id].t = null; // keep track of timer history.
                // Allows us to know when the last time a timer was fired.
            }
        },
        /**
         * Creates a timer on a control that fires the timerexpiredevent.
         *
         * @param {string} controlID
         * @param {number} delay
         * @param {boolean} periodic
         */
        startControlTimer: function (controlID, delay, periodic) {
            var strTimerId = controlID + '_ct';
            var action = function () {
                g$(controlID).trigger('timerexpiredevent');
            };
            goradd.setTimer(strTimerId, action, delay, periodic);
        },
        /**
         * Stops the control's timer.
         * @param {string} controlID
         */
        stopControlTimer: function (controlID) {
            var strTimerId = controlID + '_ct';
            goradd.clearTimer(strTimerId);
        },
        /*
         * Use throttle to limit the execution of a function that you might execute many times quickly. If the function is
         * already scheduled to execute, it will do nothing, letting the previous call to throttle finish its execution. If
         * the function has not been scheduled since minInterval, it will execute immediately. Otherwise, it will delay
         * the execution until minInterval has passed since the last time the function executed.
         *
         * @param {string} id  - A timer id you assign
         * @param {number} minInterval - The minimum interval between executions
         * @param {function} f - The function to execute
         * @returns {void}
         */
        throttle: function (id, minInterval, f) {
            if (goradd.hasTimer(id)) {
                return; // the function is already scheduled
            }

            var prevTime = 0;

            if (!!_timers[id]) {
                if (_timers[id].e > 0) {
                    prevTime = _timers[id].s;
                }
            }
            var curTime = new Date().getTime();
            var delay = Math.max(minInterval - (curTime - prevTime), 0);
            goradd.setTimer(id, f, delay);
        }
    });


/////////////////////////////////
// Tag Builder
/////////////////////////////////

    /**
     * tagBuilder returns a TagBuilder. Use it as follows:
     * tag = goradd.tagBuilder("div").attr("class", "myClass").text("I am text").appendTo("objId");
     * @type goradd.TagBuilder
     * @param tag {string}
     * @returns {goradd.TagBuilder}
     */
    goradd.tagBuilder = function (tag) {
        return new goradd.TagBuilder(tag);
    };
    /**
     * TagBuilder uses a builder pattern to create and place html tags.
     *
     * @param {string} tag
     * @constructor
     */
    goradd.TagBuilder = function (tag) {
        this.el = document.createElement(tag);
    };
    /**
     *
     * @type {{appendTo: (function((Object|string)): *), insertInto: (function((Object|string)): *), replace: (function((Object|string)): *), html: (function(string): goradd.TagBuilder), text: (function(string): goradd.TagBuilder), attr: (function(string, string): goradd.TagBuilder), insertAfter: (function((Object|string)): *), insertBefore: (function((Object|string)): *)}}
     */
    goradd.TagBuilder.prototype = {
        /**
         * attr sets an attribute and returns the tag builder
         * @param {string} a  The name of the attribute
         * @param {string} v  The value to set the attribute to
         * @returns {goradd.TagBuilder}
         */
        attr: function (a, v) {
            this.el.setAttribute(a, v);
            return this;
        },
        /**
         * css sets the given css inline style property to the given value
         * @param {string} p
         * @param {string} v
         * @returns {goradd.TagBuilder}
         */
        css: function (p, v) {
            this.el.style[p] = v;
            return this;
        },
        /**
         * html sets the innerHTML to the given value.
         * @param {string} h
         * @returns {goradd.TagBuilder}
         */
        html: function (h) {
            this.el.innerHTML = h;
            return this;
        },
        /**
         * text sets the innerText to the given value.
         * @param {string} t
         * @returns {goradd.TagBuilder}
         */
        text: function (t) {
            this.el.innerText = t;
            return this;
        },
        /**
         * id sets the id of the element being built
         * @param {string} i
         * @return {goradd.TagBuilder}
         */
        id: function (i) {
            this.attr("id", i);
            return this;
        },
        /**
         * class sets the class of the element being built
         * @param {string} c
         * @return {goradd.TagBuilder}
         */
        class: function(c) {
            this.attr("class", c);
            return this;
        },

        /**
         * appendTo ends the builder by inserting the tag into the dom as the last child element of the given element.
         * @param {object|string} el
         * @return {HTMLElement}
         */
        appendTo: function (el) {
            el = goradd.el(el);
            el.appendChild(this.el);
            return this.el;
        },
        /**
         * insertInto ends the builder by inserting the tag into the dom as the first child element of the given element.
         * @param {object|string} el
         * @return {HTMLElement}
         */
        insertInto: function (el) {
            el = goradd.el(el);
            el.insertAdjacentElement("afterbegin", this.el);
            return this.el;
        },
        /**
         * insertBefore ends the builder by inserting the tag into the dom as a sibling of the given item, and just before it.
         * @param {object|string} el
         * @return {HTMLElement}
         */
        insertBefore: function (el) {
            el = goradd.el(el);
            el.parentElement.insertBefore(this.el, el);
            return this.el;
        },
        /**
         * insertAfter ends the builder by inserting the tag into the dom as a sibling of the given item, and just after it.
         * @param {object|string} el
         * @return {HTMLElement}
         */
        insertAfter: function (el) {
            el = goradd.el(el);
            el.insertAdjacentElement("afterend", this.el);
            return this.el;
        },
        /**
         * replace ends the builder by replacing the given element.
         * @param {object|string} el
         * @return {HTMLElement}
         */
        replace: function (el) {
            el = goradd.el(el);
            el.parentElement.replaceChild(this.el, el);
            return this.el;
        },
        /**
         * Wrap ends the builder by moving the given tag inside of the builder's tag, and
         * then replacing the tag
         * @param {object|string} el
         * @return {HTMLElement}
         */
        wrap: function (el) {
            el = goradd.el(el);
            el.parentElement.replaceChild(this.el, el);
            this.el.appendChild(el);
            return this.el;
        },
        /**
         * element ends the builder by simply returning the element without inserting it into the DOM.
         * @returns {HTMLElement}
         */
        element: function() {
            return this.el;
        },
        /**
         * asHtml returns the created tag as html
         * @return {string}
         */
        asHtml: function() {
            return this.el.outerHTML;
        }
    };

    /**
     * Goradd Control object
     */

    /**
     * g wraps an html object in a goradd Control and returns the Control object, so you can call functions on it.
     * It is sort of like the $() command in jQuery.
     * It also attaches itself to the object so it doesn't need to recreate itself each time.
     * You can use the shortcut g$(id|element).func() to use these functions, passing either the id of an element,
     * or the element itself.
     * @param {string|Element|goradd.Control} el
     * @returns {goradd.Control}
     */
    goradd.g = function (el) {
        if (!el) {
            return undefined;
        }
        if (el.element && el.element.goradd) {
            return el; // this is already a goradd object
        }
        el = goradd.el(el);
        if (!el) {
            return undefined;
        }
        if (el.goradd && el.goradd.widget) {
            // Element has an attached goradd widget, so use it. It is either this object or an extension of this object.
            return el.goradd.widget;
        }
        return new goradd.Control(el);
    };

    /**
     * goradd.Control is a basic goradd html object that has extended commands.
     * @class
     * @param {HTMLElement} el
     * @constructor
     */
    goradd.Control = function (el) {
        if (!el) {
            // Being called by our widget factory just to make a copy of the prototype
            return
        }
        if (!el.goradd) {
            el.goradd = {};
        }
        this.element = el;
        el.goradd.widget = this;
        if (el.id) {
            this.id = el.id; // hoist id to the goradd object
        }
    };

    goradd.Control.prototype = {
        /**
         * get returns the named parameter. It will look first in the data, then in the options, and then in the element properties.
         * @param {string} key
         * @returns {*}
         */
        get: function (key) {
            var v;
            return (v = this.data(key)) !== undefined ? v :
                (v = this.option(key)) !== undefined ? v :
                    (v = this.prop(key)) !== undefined ? v :
                        undefined;
        },
        /**
         * Prop gets or sets the named property on the element.
         * @param {string} key
         * @param {*} [v]
         * @returns {*}
         */
        prop: function (key, v) {
            var self = this;
            if (arguments.length === 1) {
                if (typeof key === "object") {
                    // setting group of keys and values
                    goradd.each(key, function (k, v) {
                        self.element[k] = v;
                    });
                    return
                }
                return this.element[key];
            } else if (arguments.length === 2) {
                this.element[key] = v;
            }
        },
        /**
         * options returns the named option value
         * @param {string} key
         * @returns {*}
         */
        option: function (key) {
            return this._options[key];
        },
        /**
         * qs returns the results of querySelector on the element.
         * @param {string} sel
         * @returns {HTMLElement}
         */
        qs: function (sel) {
            return this.element.querySelector(sel);
        },
        /**
         * Find performs a querySelector and returns the result as a goradd.Control object.
         * @param {string} sel
         * @returns {goradd.Control}
         */
        find: function (sel) {
            return g$(this.qs(sel))
        },
        /**
         * qa is a querySelectorAll call that returns an actual array of HTML elements, and not a NodeList.
         * By returning an array, you can call ES5 array functions on it, like forEach.
         * Returns empty array if selector has no results.
         * @param {string} sel  The css selector to find
         * @returns {HTMLElement[]}
         */
        qa: function (sel) {
            return goradd.toArray(this.element.querySelectorAll(sel));
        },
        /**
         * findAll is like querySelectorAll, but returns an array of goradd.Control objects
         * @param {string} sel
         * @returns {goradd.Control[]}
         */
        findAll: function (sel) {
            return this.qa(sel).map(function(o) {return g$(o)});
        },
        /**
         * matches returns true if the given element matches the css selector.
         * @param sel
         * @returns {boolean}
         */
        matches: function (sel) {
            if (Element.prototype.matches) {
                return this.element.matches(sel);
            } else {
                var matches = document.querySelectorAll(sel),
                    i = matches.length;
                while (--i >= 0 && matches.item(i) !== this.element) {
                }
                return i > -1;
            }
        },
        /**
         * parents returns the parent nodes, not including the window.
         * @returns {HTMLElement[]}
         */
        parents: function () {
            var a = [];
            var el = this.element;
            while (el.parentElement && el.parentElement !== window) {
                a.push(el.parentElement);
                el = el.parentElement;
            }
            return a;
        },
        /**
         * children returns the child elements of the control as an array of goradd.Controls
         * @return {goradd.Control[]}
         */
        children: function() {
            return goradd.toArray(this.element.children).map(function(o) {g$(o)});
        },
        /**
         * closest returns the first parent node that matches the given selector, or null, as an goradd object
         * @param sel
         * @returns goradd.Control
         */
        closest: function (sel) {
            var el = this.element;
            while (el.parentElement && el.parentElement !== window) {
                if (g$(el).matches(sel)) {
                    return g$(el);
                }
                el = el.parentElement;
            }
            return null;
        },
        /**
         * firstChild returns the first child element of the object, or nil
         * @return {goradd.Control}
         */
        firstChild: function() {
            return g$(this.element.firstElementChild);
        },
        /**
         * prev returns the html item previous sibling to the current item, or null if no item is previous.
         * @return {goradd.Control}
         */
        prev: function() {
            return g$(this.element.previousElementSibling);
        },
        /**
         * next returns the html item that is the next sibling to the current item, or null if no item is next.
         * @return {goradd.Control}
         */
        next: function() {
            return g$(this.element.nextElementSibling);
        },
        /**
         * clone will clone the element and return a new goradd Control for the element.
         * The element will not be attached to the DOM.
         * @return {goradd.Control}
         */
        clone: function() {
            return g$(this.element.cloneNode(true));
        },
        /**
         * attr gets and sets attributes on a dom object. Remember that attributes are not the same as properties, but can be related.
         * To access properties, use prop. These specifically access the attributes defined in html, but not anything set
         * afterwards.
         *
         * Returns undefined if the attribute does not exist. If no arguments are given, returns an object with all the
         * elements attributes.
         *
         * Note that when returning all attributes, attributes set as an empty string will be returned as a "true".
         * Html has no way of differentiating between an attribute that is an empty string, and an attribute that is
         * set with no value at all, which is common for boolean attributes. Since setting an attribute with an empty
         * string is unusual, and setting an attribute with no value to represent true is more common, we will return
         * the boolean value. If you need an empty string, you will need to look for the boolean value and switch it.
         *
         * @param {string} k   The attribute name.
         * @param {*} [v] The attribute value to set. If no value is given, it just returns the value indicated by k.
         *                     If you pass undefined, null, or false, the attribute will be removed. Passing true here will
         *                     set the attribute with a blank value, which in html indicates a value of true.
         * @returns {null|boolean|*}
         */
        attr: function (k, v) {
            var t = this.element;
            if (arguments.length === 0) {
                // Return an object mapping all the attributes of the html object
                if (t.hasAttributes()) {
                    var attr = {};
                    // Apparently IE has a quirk where it returns all possible attributes, and not just set attributes.
                    goradd.each(this.element.attributes, function (v, n) {
                        n = n.nodeName || n.name;
                        if (t.hasAttribute(n)) {
                            var v2 = t.getAttribute(n);
                            if (v2 === "") { // empty string. Is it a true, or really an empty string? The world may never know.
                                v2 = true;
                            }
                            attr[n] = v2;
                        }
                    });
                    return attr;
                }
                return undefined; // no attributes are set
            } else if (arguments.length === 1) {
                // get value
                if (!t.hasAttribute(k)) {
                    return undefined;
                }
                v = t.getAttribute(k);
                if (v === "true" || v === "") {
                    return true; // A boolean attribute, it just exists with no value or with "true"
                } else if (v === "false") {
                    return false;
                } else {
                    return v;
                }
            } else {
                if (v === undefined || v === null || v === false) {
                    t.removeAttribute(k);
                    return;
                }
                if (v === true) {
                    v = ""; // per the standard for boolean attributes
                }
                t.setAttribute(k, v);
            }
        },
        /**
         * class returns the value of the class, or sets the class, and returns the new class.
         * Prefix the class with a "+" to add the class(es). Prefix with "-" to remove the given classes.
         * Separate class names with a space.
         * @param {string} [c]
         */
        class: function (c) {
            var el = this.element;
            if (arguments.length === 0) {
                return el.className || el.class;
            }
            if (c.substr(0, 1) === "+") {
                // Support: Opera Mini does not support multiple classes, so we do them one at a time
                goradd.each(c.substr(1).split(" "), function (i, v) {
                    if (v !== "") {
                        el.classList.add(v);
                    }
                });
            } else if (c.substr(0, 1) === "-") {
                // Support: Opera Mini does not support multiple classes, so we do them one at a time
                goradd.each(c.substr(1).split(" "), function (i, v) {
                    if (v !== "") {
                        el.classList.remove(v);
                    }
                });
            } else {
                el.className = c;
            }
            return el.className || el.class;
        },
        /**
         * Returns true if the give class is on the element.
         * @param {string} c  class to check for
         * @returns {boolean}
         */
        hasClass: function (c) {
            return this.element.classList.contains(c);
        },
        /**
         * Toggles the given classes. Returns the final class list.
         * @param {string} c
         * @returns {string}
         */
        toggleClass: function (c) {
            var el = this.element;
            goradd.each(c.split(" "), function (i, v) {
                if (v !== "") {
                    el.classList.toggle(v);
                }
            });
            return el.className || el.class;
        },
        /**
         * css sets or gets the given css property.
         * @param {string} p Property to set or get
         * @param {string} [v] Optional value. If omitted, no setting will happen
         * @returns {string} The previous value of the property.
         */
        css: function (p, v) {
            var el = this.element;
            var oldV = undefined;
            var styles = window.getComputedStyle(el); // TODO: since this is live, should we stash this in the object so we don't have the overhead?
            if (styles.hasOwnProperty(p)) {
                oldV = styles[p];
            } else if (el.style && el.style.hasOwnProperty(p)) {
                oldV = el.style[p];
            }

            if (arguments.length >= 2) {
                if (v === "" || v === null || v === undefined) {
                    el.style.removeProperty(p);
                } else {
                    el.style.setProperty(p, v);
                }
            }

            return oldV;
        },

        /**
         * on attaches an event handler to the given html object.
         * Filtering and potentially supplying data to the event are also included.
         *
         * If data is a function, the function will be called when the event fires and the
         * result of the function will be provided as data to the event.
         *
         * The "this" parameter provided to the handler will be the wrapper object that you are attaching the handler to ...
         * essentially the same as the "this" for the on function when you call it.
         *
         * In the event returned to the handler, "target" is the element receiving the event, and "currentTarget" is the element
         * listening for the event.
         *
         * @param {string} eventNames  One or more event names separated by spaces
         * @param {string} [selector] An optional css selector to filter bubbled events. This is here because jQuery does it this way too.
         * @param {function|Array|EventListener} handler The function to execute. If handler is an array, the first item
         *        will become the "this" of the function, and 2nd item is the function itself.
         * @param {object} [options] Optional additional options as follows:
         * @param {string} [options.selector]  Same as selector above, just specified in options
         * @param {boolean} [options.targetElement] True to make the "this" be the element rather than the goradd object.
         * @param {boolean} [options.bubbles] When used with a selector, determines if selector filters parent elements (true), or just
         *        the target. If true, and the event passes the filter, the attached goradd.match object will be the element
         *        that is the first matching selector that the event encountered as it bubbled.
         * @param {boolean}  [options.capture] Whether to fire event during the capture phase. See addEventListener doc for how this works
         * @param {*} [options.data]  Data to provide into the goradd.data item attached to the event. If this is a function, the function
         *        will be executed when the event fires, and the result provided to the event. The "this" of the function
         *        will be the "this" of the on call, unless of course you bind a different "this".
         * @return _EventHandler An object you can use when calling off to remove the event.
         */
        on: function (eventNames, selector, handler, options) {
            // TODO: This code breaks the built-in addEventListener ability to prevent multiple adds of the same handler.
            // However, that code only works when the handler is not anonymous.
            //  We could potentially add code here that would prevent this as well if needed.
            // We could put a "handleEvent" function on ourselves, and then make that the handler. We would then need to do
            // our own management of the attached handlers. We could implement a mechanism where the handler provides a
            // unique id, and so we can prevent multiple adds of the same anonymous function too.
            // also need to think about off.
            var self = this;
            if (!eventNames) {
                goradd.log("on must specify an event");
                return;
            }
            // Sort out the arguments
            if (typeof selector !== "string") {
                options = handler;
                handler = selector;
                selector = undefined;
            }
            if (!(handler instanceof Object ) && typeof handler !== "function" && !(Array.isArray(handler) && handler.length === 2)) {
                goradd.log("'on' must have a handler that is an EventListener, function or be a 2 item array");
                return;
            }

            var capture = false;
            var target = self;
            var el = this.element;
            if (options) {
                if (typeof options !== "object") {
                    goradd.log("options must be an object if it is defined");
                    return;
                }
                if (options.capture) {
                    capture = true;
                }
                if (!!options.selector) {
                    selector = options.selector;
                }
                if (options.targetElement) {
                    target = el;
                }
            }

            if (Array.isArray(handler)) {
                target = handler[0];
                handler = handler[1];
            } else if (handler.handleEvent) {
                target = handler;
                handler = target.handleEvent;
            }

            var events = eventNames.split(" ");
            var objEvt = new _EventHandler (events, function (event) {
                goradd.log("triggered: " + event.type);
                if (!!selector) {
                    if (!!options && options.bubbles) {
                        var check = event.target;
                        var match;
                        if (g$(check).matches(selector)) {
                            match = check;
                        }
                        while (!match && !!check && check !== event.currentTarget) {
                            check = check.parentElement;
                            if (g$(check).matches(selector)) {
                                match = check;
                            }
                        }
                        if (match) {
                            if (!event.goradd) {
                                event.goradd = {};
                            }
                            event.goradd.match = match;
                            event.goradd.selector = selector;
                        } else {
                            return;
                        }
                    } else {
                        if (!g$(event.target).matches(selector)) {
                            return;
                        }
                        if (!event.goradd) {
                            event.goradd = {};
                        }
                        event.goradd.selector = selector;
                        event.goradd.match = event.target;
                    }
                }

                // This data here is getting set up when "on" is first called.
                var data;
                if (options && options.data !== undefined) {
                    data = options.data;

                    // Calls a specified function when the event is fired to get the value of data
                    if (typeof options.data === "function") {
                        data = options.data.call(self, event);
                    }
                    if (!event.goradd) {
                        event.goradd = {};
                    }
                    event.goradd.data = data; // in case it gets overridden below, we can still get to the data through the event
                }

                // This is data sent through the trigger function at trigger time
                if (event.detail !== undefined) {
                    data = event.detail;
                }

                if (data !== undefined) {
                    handler.call(target, event, data); // add extra item to event handler
                } else {
                    handler.call(target, event);
                }
            }, capture);
            goradd.each(events, function (i, eventName) {
                el.addEventListener(eventName, objEvt, capture);
            });
            return objEvt; // pass this to off
        },
        /**
         * off removes an event that was added by on.
         * @param {_EventHandler} eventObj
         */
        off: function(eventObj) {
            var el = this.element;
            goradd.each(eventObj.events, function() {
                el.removeEventListener(this, eventObj, eventObj.capture)
            });
        },
        /**
         * click will send a click event to the object
         * @param {function} postFunc a function to execute after the click event has fired.
         */
        click: function (postFunc) {
            var event;
            // Include extra information as part of the click.
            if (typeof window.Event === "object") {
                goradd.log("init MouseEvent");
                // Event for browsers which don't natively support the Constructor method
                event = document.createEvent('MouseEvent');
                event.initEvent("click", true, true);
                if (postFunc) {
                    event.goradd = {postFunc: postFunc};
                }
            } else {
                goradd.log("new MouseEvent");
                event = new MouseEvent("click", {bubbles: true, cancelable: true, composed: true});
                if (postFunc) {
                    event.goradd = {postFunc: postFunc};
                }
            }
            this.element.dispatchEvent(event);
        },
        /**
         * trigger
         * @param eventName
         * @param extra
         */
        trigger: function (eventName, extra) {
            var el = this.element;
            var event;

            if (eventName === "click") {
                el.click();
            } else if (eventName === "change") {
                if (typeof window.Event === "object") {
                    // Event for browsers which don't natively support the Constructor method
                    event = document.createEvent('HTMLEvents');
                    event.initEvent(eventName, true, true);
                } else {
                    event = new Event(eventName, {bubbles: true})
                }
                // Note that extra information is not supported for the change event. If needed, we can add it
                // in a special area on the event, like in grDetail, and then unpack that in the on handler.
            } else {
                // assume custom event
                if (typeof window.CustomEvent === "object") {
                    // CustomEvent for browsers which don't natively support the Constructor method
                    event = document.createEvent('CustomEvent');
                    event.initCustomEvent(eventName, true, true, extra);
                } else {
                    event = new CustomEvent(eventName, {bubbles: true, cancelable: true, composed: true, detail: extra})
                }
            }
            el.dispatchEvent(event);
        },
        /**
         * moveAfter moves the goradd object to be after the given element.
         * @param {string|HTMLElement|goradd.Control} el
         */
        moveAfter: function(el) {
            el = goradd.el(el);
            el.insertAdjacentElement("afterend", this.element);
        },
        /**
         * moveBefore moves the element to be before of the given element.
         * @param {string|HTMLElement|goradd.Control} el
         */
        moveBefore: function(el) {
            el = goradd.el(el);
            el.insertAdjacentElement("beforebegin", this.element);
        },
        /**
         * insertInto puts the element inside the given element before all other child elements.
         * @param {string|HTMLElement|goradd.Control} el
         */
        insertInto: function(el) {
            el = goradd.el(el);
            el.insertAdjacentElement("afterbegin", this.element);
        },
        /**
         * appendTo puts the element inside the given element after all other child elements.
         * @param {string|HTMLElement|goradd.Control} el
         */
        appendTo: function(el) {
            el = goradd.el(el);
            el.insertAdjacentElement("beforeend", this.element);
        },
        /**
         * htmlAfter adds the html after the given element.
         * @param {string} html
         */
        htmlAfter: function (html) {
            this.element.insertAdjacentHTML("afterend", html);
        },
        /**
         * htmlBefore inserts the html before the given element.
         * @param {string} html
         */
        htmlBefore: function (html) {
            this.element.insertAdjacentHTML("beforebegin", html);
        },
        /**
         * insertChildHtml inserts the given html in the inner html of the given element, but before any other html that is
         * already there.
         * @param {string} html
         */
        insertChildHtml: function (html) {
            this.element.insertAdjacentHTML("afterbegin", html);
        },
        /**
         * appendChildHtml inserts the given html into the inner html of the given element, but after any other html that is
         * already there.
         * @param {string} html
         */
        appendChildHtml: function (html) {
            this.element.insertAdjacentHTML("beforeend", html);
        },
        /**
         * Remove removes the given element from the dom. It returns the removed element.
         * @returns {*}
         */
        remove: function () {
            var el = this.element;
            el.parentElement.removeChild(el);
            return el;
        },
        /**
         * Value sets or gets the value of a goradd control. This is primarily used by the ajax processing code, but
         * external tools can use this too. See below for what each kind of control will return. Note that the actual "value"
         * attribute is not always returned.
         * @param {string} [v]      The value to set the control to. If not included, it will just return the value.
         * @returns {*}
         */
        val: function (v) {
            var el = this.element;
            var type = g$(el).prop("type");
            if (arguments.length === 1) {
                // Setting the value
                switch (type) {
                    case "select-multiple":
                        // Multi-select selections will attempt to set all items in the given array to the value
                        var opts = g$(el).qa('option');
                        goradd.each(opts, function (i, opt) {
                            opt.selected = v.includes(opt.value);
                        });
                        break;
                    case "checkbox":
                        if (typeof v === "boolean") {
                            el.checked = v;
                        } else if (typeof v === "number") {
                            el.checked = v !== 0;
                        } else if ("value" in el) {
                            el.checked = el.value === v;
                        } else {
                            el.checked = false;
                        }
                        break;

                    case "radio":
                        if (typeof v === "boolean") {
                            el.checked = v;
                        } else {
                            el.checked = el.value == v;
                        }
                        break;
                    default:
                        //if ("value" in el) {
                        el.value = v;
                        //}
                        break;
                }
                return el;
            } else {
                switch (type) {
                    case "select-multiple":
                        // Multi-select selections will return an array of selected values
                        var sels = g$(el).qa(':checked');
                        return sels.map(function (s) {
                            return s.value
                        });
                    case "checkbox":
                    case "radio":
                        // Checkboxes and radios will return the value, or true, if checked, and null if not checked.
                        if (el.checked) {
                            if (!("value" in el)) { // if the checkbox has no value, just return true;
                                return true;
                            } else {
                                return el.value;
                            }
                        }
                        break;
                    default:
                        if ("value" in el) {
                            // This works for textboxes, textarea (possible problem losing newlines though), and single selects.
                            // Custom controls can add a "value" getter or override the val() mehtod.
                            return el.value;
                        }
                        break;
                }

                return null;
            }
        },
        /**
         * data gets or sets custom data that we assign to an element. If getting the data, we will check our private area
         * first for the data, and then check for an attribute if we have not overridden the attribute with private data.
         * Getting data attached as a "data-*" attribute uses the camelCase version of the name.
         * Private data is stored in the "goradd.data" object attached to the element.
         * @param {string} key
         * @param {*} [v]
         * @returns {*}
         */
        data: function (key, v) {
            var el = this.element;
            if (arguments.length === 1) {
                // Get the data
                if (el.goradd.data && el.goradd.data.hasOwnProperty(key)) {
                    return el.goradd.data[key]; // Use our private data area if its there
                }
                // Otherwise try to get the data from the attribute on the element
                if (el.dataset) { // modern browsers
                    // use the key as is
                    return el.dataset[key];
                } else {
                    // IE 10 or opera mini. Gotta get this from the attribute itself.
                    key = _toKebab(key);
                    return el.getAttribute("data-" + key);
                }
            } else {
                // We are setting data. We do not alter the attribute (use goradd.attr() if you need that). Instead,
                // we put the data in our private area for later collection.
                if (!el.goradd.data) {
                    el.goradd.data = {};
                }
                el.goradd.data[key] = v;
            }
        },
        /**
         * Focus puts the focus on the element.
         */
        focus: function () {
            this.element.focus();
        },
        /**
         * Blur will remove the focus if it is on the element.
         */
        blur: function () {
            this.element.blur();
        },
        /**
         * SelectAll will select all of the element if it is a textbox type element.
         */
        selectAll: function () {
            this.element.select();
            // Note, setSelectionRange, etc. appears to NOT be supported in opera mini.
        },
        /**
         * Text will get or set the innerText of the element.
         * @param {string} [t]
         * @returns {string}
         */
        text: function (t) {
            if (arguments.length === 0) {
                return this.element.innerText;
            } else {
                this.element.innerText = t;
            }
        },
        /**
         * html gets or sets the innerHTML of the element
         * @param {string} [t]
         * @returns {string}
         */
        html: function (t) {
            if (arguments.length === 0) {
                return this.element.innerHTML;
            } else {
                this.element.innerHTML = t;
            }
        },
        /**
         * hide will hide the given element using display:none, and also remember the previous
         * display value. Restore the state using show.
         */
        hide: function () {
            if (!this.element.goradd.hidden) { // do not hide twice
                var d = this.css("display");
                if (!!d) {
                    this.element.goradd.hidden = d;
                }
                this.css("display", "none");
            }
        },
        /**
         * show will show the element if it was hidden using hide() above. It uses inline styles, so if
         * you want to start an item out hidden, you must give it an INLINE style of display:none.
         */
        show: function () {
            if (!!this.element.goradd.hidden) {
                this.css("display", this.element.goradd.hidden);
            } else {
                this.css("display", null);
            }
        },
        /**
         * f calls the named function, with the given parameters, on the goradd widget.
         * @param {string} name
         * @param params {Object}
         */
        f: function (name, params) {
            var f = this[name];
            if (typeof f === "function") {
                return f.apply(this, params);
            }
        },
        /**
         * width returns the width of the object. The box model defines different boundaries for an
         * object, and in the boundary parameter, you can specify one of content, padding, border or margin
         * to use those various boundaries to measure the width of the object. Note that this is the real
         * width of the object as drawn.
         * @param {('content'|'padding'|'border'|'margin')} [boundary = 'content']
         * @returns {number}
         */
        width: function (boundary) {
            var w = this.element.clientWidth; // starting value includes padding but nothing else
            var styles;
            switch (boundary) {
                case undefined:
                case null:
                case "":
                case "content":
                    styles = window.getComputedStyle(this.element);
                    w -= parseFloat(styles.getPropertyValue('padding-left')) + parseFloat(styles.getPropertyValue('padding-right'));
                    break;
                case "padding":
                    break; // clientHeight includes the border
                case "border":
                    w = this.element.offsetWidth;
                    break;
                case "margin":
                    styles = window.getComputedStyle(this.element);
                    w = this.element.offsetHeight + parseFloat(styles.getPropertyValue('margin-left')) + parseFloat(styles.getPropertyValue('margin-right'));
                    break;
            }
            return w;
        },
        /**
         * height returns the height of the object. The box model defines different boundaries for an
         * object, and in the boundary parameter, you can specify one of content, padding, border or margin
         * to use those various boundaries to measure the height of the object. Note that this is the real
         * height of the object as drawn.
         * @param {('content'|'padding'|'border'|'margin')} [boundary = 'content']
         * @returns {number}
         */
        height: function (boundary) {
            var h = this.element.clientHeight; // starting value includes padding but nothing else
            var styles;
            switch (boundary) {
                case undefined:
                case null:
                case "":
                case "content":
                    styles = window.getComputedStyle(this.element);
                    h -= parseFloat(styles.getPropertyValue('padding-top')) + parseFloat(styles.getPropertyValue('padding-bottom'));
                    break;
                case "padding":
                    break; // clientHeight includes the border
                case "border":
                    h = this.element.offsetHeight;
                    break;
                case "margin":
                    styles = window.getComputedStyle(this.element);
                    h = this.element.offsetHeight + parseFloat(styles.getPropertyValue('margin-top')) + parseFloat(styles.getPropertyValue('margin-bottom'));
                    break;
            }
            return h;
        },
        /**
         * columnId is a convenience method to find the column id that the current object resides in.
         * This is specifically from within a goradd Table object, since it marks header rows with the id of the column.
         */
        columnId: function () {
            var idx;
            if (this.element.tagName === "TH" || this.element.tagName === "TD") {
                idx = this.element.cellIndex;
            } else {
                idx = this.closest("th,td").element.cellIndex;
            }
            var table = this.closest('table');
            var colgroup = table.find('colgroup');
            var ths = colgroup.qa('col');
            return ths[idx].id;
        },
        /**
         * attachWidget attaches the named widget to the element. You can do this via the data-gr-widget attribute,
         * or directly through javascript.
         * @param {string} constructorName
         * @param {object} options
         */
        attachWidget: function(constructorName, options) {
            var classPtr = _registeredWidgets[constructorName];
            if (classPtr) {
                new classPtr(this.element, options);
            } else {
                console.log("Could not find registered widget " + constructorName);
            }
        }

    };

    /**
     * This is a kind of polyfill to mimic the ES6 class extension capabilities. It supports IE 10+
     * and Opera Mini, and allows a similar type of definition of classes in browsers that do not support ES6.
     *
     * It takes the given prototype, makes it an extension of the base object, and then returns it. The main difference between
     * this and ES6 is that sub classes have the variable this._super available to represent the superclass, rather than super.
     *
     * @param {string|goradd.Widget} base  The base object. If not included, goradd.Widget will be used as the base object. You
     *                                     can use the name of a registered widget as well.
     * @param {object} [prototype] The prototype to use. Functions will become part of the function prototype, and other objects will
     *                  become static global objects. Instance methods should be placed in the "options" object, or
     *                  simply declared and initialized in the "_create" function.
     */
    goradd.extendWidget = function (base, prototype) {
        // Use goradd.Widget if there is no base.
        if (!prototype) {
            prototype = base;
            base = goradd.Widget;
        } else if (typeof (base) == "string") {
            // search for the base
            base = goradd.findNamedObject(base, goradd.classes);
        }

        var basePrototype = goradd.extend({}, base.prototype);

        var proxiedPrototype = {};
        // Create override functions
        goradd.each(prototype, function (prop, value) {
            if (typeof value !== "function" ||
                !base.prototype[prop]) { // only create override if there is a base function
                proxiedPrototype[prop] = value;
                return;
            }
            proxiedPrototype[prop] = (function () {
                // Setup super value before calling the subclass function

                return function () {
                    var __super = this._super;
                    var ret;

                    this._super = base;
                    ret = value.apply(this, arguments);
                    this._super = __super;
                    return ret;
                };
            })();
        });

        // Call the class's constructor when _super() is called, mimicking how ES6 works with super()
        var obj = function () {
            if (proxiedPrototype["constructor"]) {
                proxiedPrototype["constructor"].apply(this, arguments);
            }
        };
        obj.prototype = goradd.extend(basePrototype, proxiedPrototype);
        return obj;
    };

    /**
     * extendOptions is a utility function that constructors should use to define the default values of
     * the options that can be set from the server.
     * @param {object} defaultOptions  The default values
     * @param {object} userOptions     The user defined values
     * @returns {object} Returns the default values overridden by any defined values
     */
    goradd.extendOptions = function (defaultOptions, userOptions) {
        var newOptions = goradd.extend({}, defaultOptions, userOptions);
        goradd.each(userOptions, function (k, v) {
            if (defaultOptions.hasOwnProperty(k) &&
                typeof (defaultOptions[k]) === "string" &&
                v === true) {
                // deal with special situation where we are trying to set an option to a blank string, instead of a boolean
                // html cannot differentiate between the two when the option is coming from an attribute
                newOptions[k] = "";
            } else {
                newOptions[k] = v;
            }
        });
        return newOptions;
    };

    /**
     * This is the definition of the Widget class, which serves as the base class for other widgets. It itself is based
     * on the goradd.Control class, which is a jQuery like wrapper. In other words, all the functions on the Control class are available
     * to widgets through the "this" variable, and can be overridden.
     *
     * You can use the Widget class as a base class for either ES5 or ES6 style widgets. From ES5, so this:
     *
     * var MyWidget = goradd.extendWidget(goradd.Widget, {
     *      constructor: function(element, options) {
     *          var optionDefaults = {
     *              myOpt: 0;
     *              myString: "";
     *          };
     *
     *          this._super(element, goradd.extendOptions(optionDefaults, options))
     *      },
     *     // rest of widget definition
     * }
     * goradd.registerWidget("MyWidget", MyWidget);
     *
     * From ES6, just extend the goradd.Widget class
     *
     * class MyWidget extends goradd.Widget {
     *     constructor(element, options) {
     *          var optionDefaults = {
     *              myOpt: 0;
     *              myString: "";
     *          };
     *
     *         super(element, goradd.extendOptions(optionDefaults, options));
     *     }
     *     // rest of widget definition
     * }
     * goradd.registerWidget("MyWidget", MyWidget);
     *
     * One important function to override might be the "val" function, which provides the value that will be used
     * by ajax calls. If your widget only works through Ajax, then that is sufficient to keep the GO side of things updated.
     *
     * The widget above can be attached to an html object by setting the data-gr-widget attribute of that object to "MyWidget".
     * @class
     * @extends goradd.Control
     */
    goradd.Widget = goradd.extendWidget(goradd.Control, {
        constructor: function (element, options) {
            this._super(element); // call the goradd.Control constructor

            this.options = goradd.extend({}, options);
            this.trigger("create");
        },
        option: function (key, value) {
            if (arguments.length === 1) {
                return this.options[key];
            }
            this._setOption(key, value);
        },
        /**
         * _setOption is the protected function that sets a particular option in a widget. Other setOption type calls
         * funnel to here, so if you need to detect the setting of a particular option, you can override this function.
         * @param key
         * @param value
         * @protected
         */
        _setOption: function (key, value) {
            this.options[key] = value;
        },
        setOptions: function(values) {
            if (arguments.length === 0) {
                return this.options;
            }
            var self = this;
            goradd.each(values, function(k,v) {
                self._setOption(k,v);
            });
        }
    });
})();


/**
 * Ajax Queue
 *
 * This used to be handled with a jquery plugin, but since we are trying to get away from jquery, and working
 * towards an OperaMini compatible version, we are rolling our own.
 */
(function () {
    var _q = [],
        _currentRequests = {},
        _idCounter = 0;

    goradd.ajaxq = {


        /**
         * Queues an ajax request.
         * A new Ajax request won't be started until the previous queued
         * request has finished.
         * @param {function} f function that returns ajax options.
         * @param {boolean} blnAsync true to launch right away.
         */
        enqueue: function (f, blnAsync) {
            if (!blnAsync) {
                var wasRunning = this.isRunning();
                _q.push(f);
                if (!wasRunning) {
                    this._dequeue();
                }
            } else {
                this._do1(f);
            }
        },
        /**
         * Returns true if there is something in the ajax queue. This would happen if we have just queued an item,
         * or if we are waiting for an item to return a result.
         *
         * @returns {boolean} true if the goradd ajax queue has an item in it.
         */
        isRunning: function () {
            return Object.keys(_currentRequests).length !== 0;
        },
        _dequeue: function () {
            var f = _q.shift();
            if (f) {
                this._do1(f);
            }
        },
        _do1: function (f) {
            var self = this;
            var opts = f();
            _idCounter++;
            var ajaxID = _idCounter;

            var objRequest = new XMLHttpRequest();

            objRequest.open("POST", opts.url, true);
            objRequest.setRequestHeader("Method", "POST " + opts.url + " HTTP/1.1");
            objRequest.setRequestHeader("Content-Type", "application/x-www-form-urlencoded");
            objRequest.setRequestHeader("X-Requested-With", "xmlhttprequest");
            objRequest.timeout = goradd.ajaxTimeout;

            objRequest.onreadystatechange = function () {
                if (objRequest.readyState === 4) {
                    if (objRequest.status === 200) {
                        try {
                            if (objRequest.response.charAt(0) !== "{") {
                                throw 0;
                            }
                            opts.success(JSON.parse(objRequest.response));
                        } catch (err) {
                            // Goradd returns ajax errors as text
                            opts.error(objRequest.response, err);
                        }
                    } else {
                        // This would be a problem with the server or client
                        opts.error("An ajax error occurred: " + objRequest.statusText, objRequest.status);
                    }

                    delete _currentRequests[ajaxID];

                    if (_q.length === 0 && !self.isRunning()) {
                        g$(goradd.form()).trigger("ajaxQueueComplete");
                    }
                    self._dequeue(); // do the next ajax event in the queue
                }
            };
            _currentRequests[ajaxID] = objRequest;
            var encoded = self._encodeData(opts.data);
            objRequest.send(encoded);
        },
        _encodeData: function (data) {
            var a = [];
            var key;
            for (key in data) {
                var value = data[key];
                var s = encodeURIComponent(key) + "=" +
                    encodeURIComponent(value == null ? "" : value);
                a.push(s);
            }
            return a.join("&");
        }
    };

})();<|MERGE_RESOLUTION|>--- conflicted
+++ resolved
@@ -534,12 +534,11 @@
          */
         ajaxTimeout: 0,
         /**
-<<<<<<< HEAD
          * blockEvents is set by event handlers to cause that event to block all other incoming events,
          * until the event is processed.
          */
         blockEvents: false,
-=======
+		/**
          * toArray converts array-like objects to arrays
          * @param a
          * @return {Array}
@@ -547,7 +546,6 @@
         toArray: function(a) {
             return Array.prototype.slice.call(a);
         },
->>>>>>> be66547c
 
         /**
          * Extend merges keys and values of objects into the target object.
