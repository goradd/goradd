--- conflicted
+++ resolved
@@ -116,11 +116,7 @@
 // results we might get after a submission, as well as nsure that the ajax and server submits produce
 // the same results.
 func testTextboxSubmit(t *browsertest.TestForm, btnName string) {
-<<<<<<< HEAD
-	var myUrl = url.NewBuilder(controlsFormPath).AddValue("control", "textbox").AddValue("testing", 1).String()
-=======
-	var myUrl = url.NewBuilder(controlsFormPath).SetValue("control", "textbox").String()
->>>>>>> c11d6a7e
+	var myUrl = url.NewBuilder(controlsFormPath).SetValue("control", "textbox").SetValue("testing",1).String()
 	f := t.LoadUrl(myUrl)
 	btn := f.Page().GetControl(btnName)
 
