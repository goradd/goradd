--- conflicted
+++ resolved
@@ -22,13 +22,8 @@
 	p.Init(p, ctx, parent, "textboxPanel")
 }
 
-<<<<<<< HEAD
-func (p *TextboxPanel) Init(ctx context.Context, parent page.ControlI, id string) {
-	p.Panel.Init(parent, id)
-=======
 func (p *TextboxPanel) Init(self any, ctx context.Context, parent page.ControlI, id string) {
 	p.Panel.Init(self, parent, "textboxPanel")
->>>>>>> 88490abb
 
 	p.Panel.AddControls(ctx,
 		FormFieldWrapperCreator{
