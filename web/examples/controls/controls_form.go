package controls

import (
	"context"
	"github.com/goradd/goradd/pkg/page"
	. "github.com/goradd/goradd/pkg/page/control"
	"github.com/goradd/goradd/pkg/page/control/data"
	"github.com/goradd/goradd/pkg/url"
	"sort"
)

const ControlsFormPath = "/goradd/examples/controls.g"
const ControlsFormId = "ControlsForm"

const (
	TestButtonAction = iota + 1
)

type ControlsForm struct {
	FormBase
	list 	 		*UnorderedList
	detail 		  *Panel
}

type createFunction func(ctx context.Context, parent page.ControlI)
type controlEntry struct {
	key string
	name string
	f createFunction
	order int
}

var controls []controlEntry

func NewControlsForm(ctx context.Context) page.FormI {
	f := &ControlsForm{}
	f.Init(ctx, f, ControlsFormPath, ControlsFormId)
	f.AddRelatedFiles()

<<<<<<< HEAD
=======
	f.list = NewUnorderedList(f, "panelList")
	f.list.SetDataProvider(f)
>>>>>>> c11d6a7e
	f.detail = NewPanel(f, "detailPanel")

	return f
}

func (f *ControlsForm) LoadControls(ctx context.Context) {
<<<<<<< HEAD
	if _, ok := page.GetContext(ctx).FormValue("testing"); ok {
		f.SetAttribute("novalidate", true); // bypass html validation for testing
	}

=======
	var createF createFunction
>>>>>>> c11d6a7e
	if id, ok := page.GetContext(ctx).FormValue("control"); ok {
		for _,c := range controls {
			if c.key == id {
				createF = c.f
			}
		}
	}

	if createF == nil {
		createF = controls[0].f
	}

	createF(ctx, f.detail)
}

func (f *ControlsForm) BindData(ctx context.Context, s data.DataManagerI) {
	sort.Slice(controls, func(i,j int) bool {
		return controls[i].order < controls[j].order
	});
	pageContext := page.GetContext(ctx)
	for _,c := range controls {
		item := f.list.AddItem(c.name, c.key)
		a := url.
			NewBuilderFromUrl(*pageContext.URL).
			SetValue("control", c.key).
			String()
		item.SetAnchor(a)
	}
}

func RegisterPanel(key string,
		name string,
		f createFunction,
		order int) {
	controls = append(controls, controlEntry{key, name, f, order})
}

func init() {
	page.RegisterPage(ControlsFormPath, NewControlsForm, ControlsFormId)
}
<|MERGE_RESOLUTION|>--- conflicted
+++ resolved
@@ -37,25 +37,19 @@
 	f.Init(ctx, f, ControlsFormPath, ControlsFormId)
 	f.AddRelatedFiles()
 
-<<<<<<< HEAD
-=======
 	f.list = NewUnorderedList(f, "panelList")
 	f.list.SetDataProvider(f)
->>>>>>> c11d6a7e
 	f.detail = NewPanel(f, "detailPanel")
 
 	return f
 }
 
 func (f *ControlsForm) LoadControls(ctx context.Context) {
-<<<<<<< HEAD
+	var createF createFunction
 	if _, ok := page.GetContext(ctx).FormValue("testing"); ok {
 		f.SetAttribute("novalidate", true); // bypass html validation for testing
 	}
 
-=======
-	var createF createFunction
->>>>>>> c11d6a7e
 	if id, ok := page.GetContext(ctx).FormValue("control"); ok {
 		for _,c := range controls {
 			if c.key == id {
