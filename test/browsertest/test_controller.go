--- conflicted
+++ resolved
@@ -65,32 +65,15 @@
 	p.stepTimeout = StepTimeoutSeconds
 }
 
-<<<<<<< HEAD
 func (p *TestController) logLine(line string) {
 	p.ExecuteWidgetFunction("logLine", line)
-=======
-func (p *TestController) ΩPutCustomScript(ctx context.Context, response *page.Response) {
-
-	script := fmt.Sprintf(`$j("#%s").testController();`, p.ID())
-	response.ExecuteJavaScript(script, page.PriorityHigh) // Make sure the plugin gets initialized before being called
-}
-
-func (p *TestController) logLine(line string) {
-	script := fmt.Sprintf(`$j("#%s").testController("logLine", %q);`, p.ID(), line)
-	p.ParentForm().Response().ExecuteJavaScript(script, page.PriorityStandard)
->>>>>>> e8515fe1
 }
 
 // loadUrl loads the url and returns the pagestate of the new form, if a goradd form got loaded.
 func (p *TestController) loadUrl(url string, description string) {
 	p.stepDescriptions = append(p.stepDescriptions, description)
-<<<<<<< HEAD
 	p.ExecuteWidgetFunction("loadUrl", len(p.stepDescriptions), url)
 	p.waitStep(); // load function will wait until window is loaded before firing
-=======
-	p.ExecuteJqueryFunction("testController", "loadUrl", len(p.stepDescriptions), url)
-	p.waitStep() // load function will wait until window is loaded before firing
->>>>>>> e8515fe1
 }
 
 func (p *TestController) Action(ctx context.Context, a page.ActionParams) {
@@ -173,12 +156,8 @@
 	p.waitStep()
 }
 
-<<<<<<< HEAD
 
 func (p *TestController) callWidgetFunction(id string, funcName string, params []interface{}, description string) interface{} {
-=======
-func (p *TestController) callJqueryFunction(id string, funcName string, params []interface{}, description string) interface{} {
->>>>>>> e8515fe1
 	p.stepDescriptions = append(p.stepDescriptions, description)
 	p.ExecuteWidgetFunction("callWidgetFunction", len(p.stepDescriptions), id, funcName, params)
 	p.waitStep()
