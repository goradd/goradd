--- conflicted
+++ resolved
@@ -106,11 +106,7 @@
 				class = "invalid-feedback"
 			}
 		}
-<<<<<<< HEAD
 		response.SetClass(c.ID() + "_err", class)
-=======
-		response.ExecuteControlCommand(c.ID()+"_err", "attr", "class", class)
->>>>>>> e8515fe1
 	}
 	w.LabelWrapperType.ΩAjaxRender(ctx, response, c)
 }
