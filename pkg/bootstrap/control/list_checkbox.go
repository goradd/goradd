package control

import (
	"fmt"
	"github.com/goradd/goradd/pkg/html"
	"github.com/goradd/goradd/pkg/page"
	"github.com/goradd/goradd/pkg/page/control"
)

type ItemDirection int

const (
	HorizontalItemDirection ItemDirection = 0
	VerticalItemDirection                 = 1
)

type CheckboxListI interface {
	control.CheckboxListI
}

// CheckboxList is a multi-select control that presents its choices as a list of checkboxes.
// Styling is provided by divs and spans that you can provide css for in your style sheets. The
// goradd.css file has default styling to handle the basics. It wraps the whole thing in a div that can be set
// to scroll as well, so that the final structure can be styled like a multi-table table, or a single-table
// scrolling list much like a standard html select list.
type CheckboxList struct {
	control.CheckboxList
<<<<<<< HEAD
	isInline  bool
	cellClass string
=======
	isInline bool
>>>>>>> e8515fe1
}

func NewCheckboxList(parent page.ControlI, id string) *CheckboxList {
	l := &CheckboxList{}
	l.Init(l, parent, id)
	return l
}

func (l *CheckboxList) Init(self CheckboxListI, parent page.ControlI, id string) {
	l.CheckboxList.Init(self, parent, id)
	l.SetLabelDrawingMode(html.LabelAfter)
	l.SetRowClass("row")
}

func (l *CheckboxList) this() CheckboxListI {
	return l.Self.(CheckboxListI)
}

func (l *CheckboxList) SetIsInline(i bool) {
	l.isInline = i
}

// SetColumnClass sets a string that is applied to every cell. This is useful for setting responsive breakpoints
func (l *CheckboxList) SetCellClass(c string) {
	l.cellClass = c
}


// ΩDrawingAttributes retrieves the tag's attributes at draw time. You should not normally need to call this, and the
// attributes are disposed of after drawing, so they are essentially read-only.
func (l *CheckboxList) ΩDrawingAttributes() *html.Attributes {
	a := l.Control.ΩDrawingAttributes() // skip default checkbox list attributes
	a.SetDataAttribute("grctl", "bs-checkboxlist")
<<<<<<< HEAD
	return a
}

// ΩRenderItem is called by the framework to render a single item in the list.
func (l *CheckboxList) ΩRenderItem(item control.ListItemI) (h string) {
	selected := l.IsIdSelected(item.ID())
	h = renderItemControl(item, "checkbox", selected, l.ID())
	h = renderCell(item, h, l.ColumnCount(), l.isInline, l.cellClass)
	return
}

func renderItemControl(item control.ListItemI, typ string, selected bool, name string) string {
=======
	/*
		a.AddAttributeValue("gr-cbl")

		if l.isScrolling {
			a.AddAttributeValue("gr-cbl-scroller")
		} else {
			a.AddAttributeValue("gr-cbl-table")
		}*/
	return a
}

func (l *CheckboxList) ΩDrawInnerHtml(ctx context.Context, buf *bytes.Buffer) (err error) {
	h := l.getItemsHtml()
	buf.WriteString(h)
	return nil
}

func (l *CheckboxList) getItemsHtml() (h string) {
	items := l.ListItems()

	var order = make([]int, len(items), len(items))

	rowCount := (len(items)-1)/l.ColumnCount() + 1
	if l.Direction() == VerticalItemDirection {

		for i := 0; i < len(items); i++ {
			row := i % rowCount
			col := i / rowCount

			order[i] = row*l.ColumnCount() + col
		}
	} else {
		for i := 0; i < len(items); i++ {
			order[i] = i
		}
	}

	i := 0
	for row := 0; row < rowCount; row++ {
		rowHtml := ""
		for col := 0; col < l.ColumnCount(); col++ {
			rowHtml += l.this().renderItem(items[order[i]])
			i++
		}
		if l.ColumnCount() > 1 {
			h += html.RenderTag("div", html.NewAttributes().AddClass("row"), rowHtml)
		} else {
			h += rowHtml
		}
	}
	return
}

func (l *CheckboxList) renderItem(item control.ListItemI) (h string) {
>>>>>>> e8515fe1
	attributes := html.NewAttributes()
	attributes.SetID(item.ID())
	attributes.Set("name", name)
	attributes.Set("value", item.ID())
	attributes.Set("type", typ)
	attributes.AddClass("form-check-input")
	if selected {
		attributes.Set("checked", "")
	}
	ctrl := html.RenderVoidTag("input", attributes)
	return html.RenderLabel(html.NewAttributes().Set("for", item.ID()).AddClass("form-check-label"), item.Label(), ctrl, html.LabelAfter)
}

func renderCell(item control.ListItemI, controlHtml string, columnCount int, isInline bool, cellClass string) string {
	attributes := item.Attributes().Copy()
	attributes.SetID(item.ID() + "_item")
	attributes.AddClass("form-check")
	if isInline {
		attributes.AddClass("form-check-inline")
	}
<<<<<<< HEAD
	if columnCount > 0 {
		attributes.AddClass(fmt.Sprintf("col-%d", 12 / columnCount))
	}
	if cellClass != "" {
		attributes.AddClass(cellClass)
	}
	return html.RenderTag("div", attributes, controlHtml)
}
=======
	h = html.RenderTag("div", attributes, h)
	return
}
>>>>>>> e8515fe1
<|MERGE_RESOLUTION|>--- conflicted
+++ resolved
@@ -25,12 +25,8 @@
 // scrolling list much like a standard html select list.
 type CheckboxList struct {
 	control.CheckboxList
-<<<<<<< HEAD
 	isInline  bool
 	cellClass string
-=======
-	isInline bool
->>>>>>> e8515fe1
 }
 
 func NewCheckboxList(parent page.ControlI, id string) *CheckboxList {
@@ -64,7 +60,6 @@
 func (l *CheckboxList) ΩDrawingAttributes() *html.Attributes {
 	a := l.Control.ΩDrawingAttributes() // skip default checkbox list attributes
 	a.SetDataAttribute("grctl", "bs-checkboxlist")
-<<<<<<< HEAD
 	return a
 }
 
@@ -77,62 +72,6 @@
 }
 
 func renderItemControl(item control.ListItemI, typ string, selected bool, name string) string {
-=======
-	/*
-		a.AddAttributeValue("gr-cbl")
-
-		if l.isScrolling {
-			a.AddAttributeValue("gr-cbl-scroller")
-		} else {
-			a.AddAttributeValue("gr-cbl-table")
-		}*/
-	return a
-}
-
-func (l *CheckboxList) ΩDrawInnerHtml(ctx context.Context, buf *bytes.Buffer) (err error) {
-	h := l.getItemsHtml()
-	buf.WriteString(h)
-	return nil
-}
-
-func (l *CheckboxList) getItemsHtml() (h string) {
-	items := l.ListItems()
-
-	var order = make([]int, len(items), len(items))
-
-	rowCount := (len(items)-1)/l.ColumnCount() + 1
-	if l.Direction() == VerticalItemDirection {
-
-		for i := 0; i < len(items); i++ {
-			row := i % rowCount
-			col := i / rowCount
-
-			order[i] = row*l.ColumnCount() + col
-		}
-	} else {
-		for i := 0; i < len(items); i++ {
-			order[i] = i
-		}
-	}
-
-	i := 0
-	for row := 0; row < rowCount; row++ {
-		rowHtml := ""
-		for col := 0; col < l.ColumnCount(); col++ {
-			rowHtml += l.this().renderItem(items[order[i]])
-			i++
-		}
-		if l.ColumnCount() > 1 {
-			h += html.RenderTag("div", html.NewAttributes().AddClass("row"), rowHtml)
-		} else {
-			h += rowHtml
-		}
-	}
-	return
-}
-
-func (l *CheckboxList) renderItem(item control.ListItemI) (h string) {
->>>>>>> e8515fe1
 	attributes := html.NewAttributes()
 	attributes.SetID(item.ID())
 	attributes.Set("name", name)
@@ -153,7 +92,6 @@
 	if isInline {
 		attributes.AddClass("form-check-inline")
 	}
-<<<<<<< HEAD
 	if columnCount > 0 {
 		attributes.AddClass(fmt.Sprintf("col-%d", 12 / columnCount))
 	}
@@ -161,9 +99,4 @@
 		attributes.AddClass(cellClass)
 	}
 	return html.RenderTag("div", attributes, controlHtml)
-}
-=======
-	h = html.RenderTag("div", attributes, h)
-	return
-}
->>>>>>> e8515fe1
+}