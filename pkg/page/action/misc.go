// Package action defines actions that you can trigger using events.
// Normally you would do this with the .On() function that all goradd controls have.
//
// Defining Your Own Actions
// You can define your own actions by creating a class that implements the ActionI interface, AND that is
// encodable by gob.Serialize, meaning it either implements the gob.Encoder interface or exports its structure, AND
// registers itself with gob.Register so that the gob.Decoder knows how to deserialize it into an interface.
// We have chosen to export the structures that represent an action here, but we prefix the name of the structures with a
// greek capital Omega (Ω). We do this to call out that these exported structures and variables are not for general use.
package action

import (
	"encoding/gob"
	"fmt"
	"github.com/goradd/goradd/pkg/javascript"
)

// ActionI is an interface that defines actions that can be triggered by events
type ActionI interface {
	// ΩRenderScript is called by the framework to return the action's javascript
	ΩRenderScript(params ΩrenderParams) string
}

type ΩrenderParams struct {
	TriggeringControlID string
	ControlActionValue  interface{}
	EventID             uint16
	EventActionValue    interface{}
}

type ΩwidgetAction struct {
	ControlID string
	Op string
	Args []interface{}
}

// WidgetFunction calls a goradd widget function in javascript on an html control with the given id.
// Available functions are defined by the widget object in goradd.js
func WidgetFunction (controlID string, operation string, arguments ...interface{}) ΩwidgetAction {
	return ΩwidgetAction{controlID, operation, arguments}
}

func (a ΩwidgetAction) ΩRenderScript(params ΩrenderParams) string {
	return fmt.Sprintf(`g$('%s').%s(%s);`, a.ControlID, a.Op, javascript.Arguments(a.Args).JavaScript())
}

type ΩgoraddAction struct {
	Op string
	Args []interface{}
}

// GoraddFunction calls a goradd function with the given parameters. This is a function defined on the goradd
// object in goradd.js.
func GoraddFunction (operation string, arguments ...interface{}) ΩgoraddAction {
	return ΩgoraddAction{operation, arguments}
}

func (a ΩgoraddAction) ΩRenderScript(params ΩrenderParams) string {
	return fmt.Sprintf(`goradd.%s(%s);`, a.Op, javascript.Arguments(a.Args).JavaScript())
}


// Message returns an action that will display a standard browser alert message. Specify a string, or one of the
// javascript.* types.
func Message(m interface{}) ΩgoraddAction {
	return GoraddFunction("msg", m)
}

type ΩconfirmAction struct {
	Message interface{}
}

// Confirm will put up a standard browser confirmation dialog box, and will cancel any following actions if the
// user does not agree.
func Confirm(m interface{}) ΩconfirmAction {
	return ΩconfirmAction{Message: m}
}

func (a ΩconfirmAction) ΩRenderScript(params ΩrenderParams) string {
	return fmt.Sprintf("if (!window.confirm(%s)) return false;\n", javascript.ToJavaScript(a.Message))
}

// Blur will blur the html object specified by the id.
func Blur(controlID string) ΩwidgetAction {
	return WidgetFunction(controlID, "blur")
}

// Focus will focus the html object specified by the id.
func Focus(controlID string) ΩwidgetAction {
	return WidgetFunction(controlID, "focus")
}

// Select will set all of the text in the html object specified by the id. The object should be a text box.
func Select(controlID string) ΩwidgetAction {
	return WidgetFunction(controlID, "selectAll")
}

// Css will set the css property to the given value on the given html object.
func Css(controlID string, property string, value interface{}) ΩwidgetAction {
	return WidgetFunction(controlID, "css", property, value)
}

// AddClass will add the given class, or space separated classes, to the html object specified by the id.
func AddClass(controlID string, classes string) ΩwidgetAction {
	return WidgetFunction(controlID, "class", "+" + classes)
}

// ToggleClass will turn on or off the given space separated classes in the html object specified by the id.
func ToggleClass(controlID string, classes string) ΩwidgetAction {
	return WidgetFunction(controlID, "toggleClass", classes)
}

// RemoveClass will turn off the given space separated classes in the html object specified by the id.
func RemoveClass(controlID string, classes string) ΩwidgetAction {
	return WidgetFunction(controlID, "class", "-" + classes)
}

type ΩredirectAction struct {
	Location string
}

// Redirect will navigate to the given page.
// TODO: If javascript is turned off, this should still work. We would need to detect the presence of javascript,
// and then emit a server action instead
func Redirect(url string) ΩredirectAction {
	return ΩredirectAction{Location: url}
}

func (a ΩredirectAction) ΩRenderScript(params ΩrenderParams) string {
	return fmt.Sprintf(`goradd.redirect("%s");`, a.Location)
}

// Trigger will trigger a javascript event on a control
<<<<<<< HEAD
func Trigger(controlID string, event string, data interface{}) ΩwidgetAction {
	return WidgetFunction(controlID, "trigger", event, data)
=======
func Trigger(controlID string, event string, data interface{}) ΩtriggerAction {
	return ΩtriggerAction{ControlID: controlID, Event: event, Data: data}
}

func (a ΩtriggerAction) ΩRenderScript(params ΩrenderParams) string {
	return fmt.Sprintf(`$j("#%s").trigger("%s", %s);`+"\n", a.ControlID, a.Event, javascript.ToJavaScript(a.Data))
>>>>>>> e8515fe1
}

// PrivateAction is used by control implementations to add a private action to a controls action list. Unless you are
// creating a control, you should not use this.
type PrivateAction struct{}

func (a PrivateAction) ΩRenderScript(params ΩrenderParams) string {
	return ""
}

type ΩjavascriptAction struct {
	JavaScript string
}

// Javascript will execute the given javascript
func Javascript(js string) ΩjavascriptAction {
	if js != "" {
		if js[len(js)-1:len(js)] != ";" {
			js += ";\n"
		}
	}
	return ΩjavascriptAction{JavaScript: js}
}

func (a ΩjavascriptAction) ΩRenderScript(params ΩrenderParams) string {
	return a.JavaScript
}

// SetControlValue is primarily used by custom controls to set a value that eventually can get picked
// up by the control in the ΩUpdateFormValues function. It is an aid to tying javascript powered widgets together
// with the go version of the control. Value gets converted to a javascript value, so use the javascript.* helpers
// if you want to interpret a javascript value and pass it on. For example:
//   action.SetControlValue(myControl.ID(), "myKey", javascript.JsCode("event.target.id"))
// will pass the id of the target of an event to the receiver of the action.
<<<<<<< HEAD
func SetControlValue(id string, key string, value interface{}) ΩgoraddAction {
	return GoraddFunction("setControlValue", id, key, value)
=======
func SetControlValue(id string, key string, value interface{}) ΩsetControlValueAction {
	return ΩsetControlValueAction{ID: id, Key: key, Value: value}
}

func (a ΩsetControlValueAction) ΩRenderScript(params ΩrenderParams) string {
	return fmt.Sprintf(`goradd.setControlValue("%s", "%s", %s)`, a.ID, a.Key, javascript.ToJavaScript(a.Value))
>>>>>>> e8515fe1
}

func init() {
	// Register actions so they can be serialized
	gob.Register(ΩgoraddAction{})
	gob.Register(ΩwidgetAction{})
	gob.Register(ΩconfirmAction{})
	gob.Register(ΩredirectAction{})
	gob.Register(ΩjavascriptAction{})
}<|MERGE_RESOLUTION|>--- conflicted
+++ resolved
@@ -131,17 +131,8 @@
 }
 
 // Trigger will trigger a javascript event on a control
-<<<<<<< HEAD
 func Trigger(controlID string, event string, data interface{}) ΩwidgetAction {
 	return WidgetFunction(controlID, "trigger", event, data)
-=======
-func Trigger(controlID string, event string, data interface{}) ΩtriggerAction {
-	return ΩtriggerAction{ControlID: controlID, Event: event, Data: data}
-}
-
-func (a ΩtriggerAction) ΩRenderScript(params ΩrenderParams) string {
-	return fmt.Sprintf(`$j("#%s").trigger("%s", %s);`+"\n", a.ControlID, a.Event, javascript.ToJavaScript(a.Data))
->>>>>>> e8515fe1
 }
 
 // PrivateAction is used by control implementations to add a private action to a controls action list. Unless you are
@@ -176,17 +167,8 @@
 // if you want to interpret a javascript value and pass it on. For example:
 //   action.SetControlValue(myControl.ID(), "myKey", javascript.JsCode("event.target.id"))
 // will pass the id of the target of an event to the receiver of the action.
-<<<<<<< HEAD
 func SetControlValue(id string, key string, value interface{}) ΩgoraddAction {
 	return GoraddFunction("setControlValue", id, key, value)
-=======
-func SetControlValue(id string, key string, value interface{}) ΩsetControlValueAction {
-	return ΩsetControlValueAction{ID: id, Key: key, Value: value}
-}
-
-func (a ΩsetControlValueAction) ΩRenderScript(params ΩrenderParams) string {
-	return fmt.Sprintf(`goradd.setControlValue("%s", "%s", %s)`, a.ID, a.Key, javascript.ToJavaScript(a.Value))
->>>>>>> e8515fe1
 }
 
 func init() {
