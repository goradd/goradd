package page

import (
	"encoding/json"
	"fmt"
	"github.com/goradd/gengen/pkg/maps"
	"github.com/goradd/goradd/pkg/html"
	"github.com/goradd/goradd/pkg/javascript"
	"sync"
)

const (
	ResponseWatcher        = "watcher"
	ResponseControls       = "controls"
	ResponseCommandsHigh   = "commandsHigh"
	ResponseCommandsMedium = "commands"
	ResponseCommandsLow    = "commandsLow"
	ResponseCommandsFinal  = "commandsFinal"
	ResponseRegC           = "regc" // register control list
	ResponseHtml           = "html"
	ResponseValue          = "value"
	ResponseId             = "id"
	ResponseAttributes     = "attributes"
	ResponseCss            = "css"
	ResponseClose          = "winclose"
	ResponseLocation       = "loc"
	ResponseAlert          = "alert"
	ResponseStyleSheets    = "ss"
	ResponseJavaScripts    = "js"
)

// Priority orders the various responses to an Ajax request so that the framework can control the order they are processed,
// and not necessarily order the responses in the order they are sent.
type Priority int

const (
	PriorityExclusive Priority = iota
	PriorityHigh
	PriorityStandard
	PriorityLow
	PriorityFinal // TODO: Note that this currently requires a preliminary ajax command, or it will not fire. Should fix that, but its tricky.
)

// responseCommand is a response packet that leads to execution of a javascript function
type responseCommand struct {
	Script   string        `json:"script,omitempty"` // if just straight javascript
	Selector string        `json:"selector,omitempty"`
	Id       string        `json:"id,omitempty"`
	JqueryId string        `json:"jqueryId,omitempty"`
	Function string        `json:"func,omitempty"`
	Args     []interface{} `json:"params,omitempty"`
	Final    bool          `json:"final,omitempty"`
}

// MarshalJSON is used to form the Ajax response.
/*
func (r responseCommand) MarshalJSON() (buf []byte, err error) {
	var reply = map[string]interface{}{}

	if r.script != "" {
		reply["script"] = r.script
	} else if r.selector != "" {
		reply["selector"] = r.selector
		reply["func"] = r.function
		reply["params"] = javascript.Arguments(r.args)
		if r.final {
			reply["final"] = true
		}
	} else {
		reply["func"] = r.function
		reply["params"] = javascript.Arguments(r.args)
		if r.final {
			reply["final"] = true
		}
		if
	}
	return json.Marshal(reply)
}*/

// responseControl is the response packet that leads to the manipulation or replacement of an html object
type responseControl struct {
	id         string
	html       string            // replaces the entire control's html
	attributes map[string]string // replace only specific attributes of the control
	value      string            // call the jQuery .val function with This value
}

// MarshalJSON is used to form the Ajax response.
func (r responseControl) MarshalJSON() (buf []byte, err error) {
	var reply = map[string]interface{}{}

	if r.html != "" {
		reply["html"] = r.html
	} else if r.attributes != nil {
		reply["attributes"] = r.attributes
	} else {
		reply["value"] = r.value
	}

	return json.Marshal(reply)
}

// Response contains the various commands you can send to the client in response to a goradd event.
// These commands are packed as JSON (for an Ajax response) or JavaScript (for a Server response),
// sent to the client, unpacked by JavaScript code in the goradd.js file, and then acted upon.
type Response struct {
	sync.RWMutex // This was inserted here for very rare situations of simultaneous access, like in the test harness.

	// exclusiveCommand is a single command that is sent by itself, overriding all other commands
	exclusiveCommand *responseCommand
	// highPriorityCommands are sent first
<<<<<<< HEAD
	highPriorityCommands   []*responseCommand
=======
	highPriorityCommands []responseCommand
>>>>>>> e8515fe1
	// mediumPriorityCommands are sent after high priority commands
	mediumPriorityCommands []*responseCommand
	// lowPriorityCommands are sent after medium priority commands
<<<<<<< HEAD
	lowPriorityCommands    []*responseCommand
	// finalCommands are acted on after all other commands have been processed
	finalCommands          []*responseCommand
	// jsFiles are JavaScript files that should be inserted into the page. This should rarely be used,
	// but is needed in case the programmer inserts a control widget in response to an Ajax event,
	// and that control depends on javascript that has not yet been sent to the client.
	jsFiles                *maps.SliceMap
	// styleSheets are css files that should be inserted into the page.
	styleSheets            *maps.SliceMap
=======
	lowPriorityCommands []responseCommand
	// finalCommands are acted on after all other commands have been processed
	finalCommands []responseCommand
	// jsFiles are JavaScript files that should be inserted into the page. This should rarely be used,
	// but is needed in case the programmer inserts a control widget in response to an Ajax event,
	// and that control depends on javascript that has not yet been sent to the client.
	jsFiles *maps.StringSliceMap
	// styleSheets are css files that should be inserted into the page.
	styleSheets *maps.StringSliceMap
>>>>>>> e8515fe1
	// alerts are strings that should be shown to the user in a javascript aler
	alerts []string
	// newLocation is a URL that the client should be redirected to.
	newLocation string
	// winClose directs the browser to close the current window.
	winClose bool
	// controls are goraddControls that should be inserted or replaced
	controls map[string]responseControl
	// profileHtml is the html sent from the database profiling tool to display in a special window
	// TODO: This is not used currently, and is here for future ajax db profiling
	profileHtml string
}

// NewResponse creates a new event response.
func NewResponse() Response {
	return Response{}
}

func (r *Response) displayAlert(message string) {
	r.Lock()
	r.alerts = append(r.alerts, message)
	r.Unlock()
}

func (r *Response) AddClass(id string, class string, priorities ...Priority) {
	r.ExecuteControlCommand(id, "class", "+" + class, priorities)
}

func (r *Response) RemoveClass(id string, class string, priorities ...Priority) {
	r.ExecuteControlCommand(id, "class", "-" + class, priorities)
}

func (r *Response) SetClass(id string, class string, priorities ...Priority) {
	r.ExecuteControlCommand(id, "class", class, priorities)
}


// ExecuteJavaScript will execute the given code with the given priority. Note that all javascript code is run in
// strict mode.
func (r *Response) ExecuteJavaScript(js string, priorities ...Priority) {
	var priority = PriorityStandard
	if priorities != nil {
		if len(priorities) == 1 {
			priority = priorities[0]
		} else {
			panic("Don't call ExecuteJavaScript with arguments")
		}
	}
	c := responseCommand{Script: js}
	r.postCommand(&c, priority)

}

// ExecuteControlCommand executes the named command on the given control. Possible commands are defined
// by the goradd widget class in the javascript file.
func (r *Response) ExecuteControlCommand(controlID string, functionName string, args ...interface{}) {
	args2,priority := r.extractPriority(args...)
	c := responseCommand{Id: controlID, Function: functionName, Args: args2}
	r.postCommand(&c, priority)
}

// ExecuteJqueryCommand executes the named jquery command on the given jquery control.
func (r *Response) ExecuteJqueryCommand(controlID string, functionName string, args ...interface{}) {
	args2,priority := r.extractPriority(args...)
	c := responseCommand{JqueryId: controlID, Function: functionName, Args: args2}
	r.postCommand(&c, priority)
}


// ExecuteSelectorFunction calls a goradd function on a group of objects defined by a selector.
func (r *Response) ExecuteSelectorFunction(selector string, functionName string, args ...interface{}) {
<<<<<<< HEAD
	args2,priority := r.extractPriority(args...)
	c := responseCommand{Selector: selector, Function: functionName, Args: args2}
=======
	args2, priority := r.extractPriority(args...)
	c := responseCommand{selector: selector, function: functionName, args: args2}
>>>>>>> e8515fe1

	r.postCommand(&c, priority)
}

// ExecuteJsFunction calls the given JavaScript function with the given arguments.
// If the function name has a dot(.) in it, the items preceeding the dot will be considered global objects
// to call the function on. If the named function just a function label, then the function is called on the window object.
func (r *Response) ExecuteJsFunction(functionName string, args ...interface{}) {
<<<<<<< HEAD
	args2,priority := r.extractPriority(args...)
	c := responseCommand{Function: functionName, Args: args2}
	r.postCommand(&c, priority)
}
=======
	args2, priority := r.extractPriority(args...)
	c := responseCommand{function: functionName, args: args2}
>>>>>>> e8515fe1

func (r *Response) postCommand(c *responseCommand, priority Priority) {
	r.Lock()
	switch priority {
	case PriorityExclusive:
		r.exclusiveCommand = c
	case PriorityHigh:
		r.highPriorityCommands = append(r.highPriorityCommands, c)
	case PriorityStandard:
		r.mediumPriorityCommands = append(r.mediumPriorityCommands, c)
	case PriorityLow:
		r.lowPriorityCommands = append(r.lowPriorityCommands, c)
	case PriorityFinal:
		c.Final = true
		r.finalCommands = append(r.finalCommands, c)
	}
	r.Unlock()
}

<<<<<<< HEAD

func (r *Response) extractPriority (args ...interface{}) (args2 []interface{}, priority Priority) {
	for i,a := range args {
		if p,ok := a.(Priority); ok {
=======
func (r *Response) extractPriority(args ...interface{}) (args2 []interface{}, priority Priority) {
	for i, a := range args {
		if p, ok := a.(Priority); ok {
>>>>>>> e8515fe1
			priority = p
			args2 = append(args[:i], args[i+1:]...)
			return
		}
	}
	priority = PriorityStandard
	args2 = args
	return
}

// One time add of style sheets, to be used by FormBase only for last minute style sheet injection.
func (r *Response) addStyleSheet(path string, attributes *html.Attributes) {
	if r.styleSheets == nil {
		r.styleSheets = maps.NewSliceMap()
	}
	r.styleSheets.Set(path, attributes)
}

// Add javascript files to the response.
func (r *Response) addJavaScriptFile(path string, attributes *html.Attributes) {
	if r.jsFiles == nil {
		r.jsFiles = maps.NewSliceMap()
	}
	r.jsFiles.Set(path, attributes)
}

// JavaScript renders the Response object as JavaScript that will be inserted into the page sent back to the
// client in response to a Server action.
func (r *Response) JavaScript() (script string) {
	r.Lock()
	// Style sheet injection by a control. Not very common, as other ways of adding style sheets would normally be done first.
	if r.styleSheets != nil {
		for _, s := range r.styleSheets.Keys() {
			script += `goradd.loadStyleSheetFile("` + s + `", "all);\n"`
		}
		r.styleSheets = nil
	}

	// alerts
	if r.alerts != nil {
		for _, a := range r.alerts {
			b, err := json.Marshal(a)
			if err != nil {
				panic(err)
			}
			script += fmt.Sprintf("goradd.msg(%s);\n", b[:])
		}
		r.alerts = nil
	}

	if r.highPriorityCommands != nil {
		script += r.renderCommandArray(r.highPriorityCommands)
		r.highPriorityCommands = nil
	}

	if r.mediumPriorityCommands != nil {
		script += r.renderCommandArray(r.mediumPriorityCommands)
		r.mediumPriorityCommands = nil
	}
	if r.lowPriorityCommands != nil {
		script += r.renderCommandArray(r.lowPriorityCommands)
		r.lowPriorityCommands = nil
	}

	// A redirect
	if r.newLocation != "" {
		script += fmt.Sprintf(`goradd.redirect("%s");`+"\n", r.newLocation)
		r.newLocation = ""
	}

	// A window close
	if r.winClose {
		script += "window.close();\n"
		r.winClose = false
	}
	r.Unlock()
	return script
}

<<<<<<< HEAD

func (r *Response) renderCommandArray(commands []*responseCommand) string {
=======
func (r *Response) renderCommandArray(commands []responseCommand) string {
>>>>>>> e8515fe1
	var script string
	for _, command := range commands {
		if command.Script != "" {
			script += command.Script + ";\n"
		} else {
			com := make(map[string]interface{})

			if command.Selector != "" {
				com["selector"] = command.Selector
			}
			if command.Id != "" {
				com["id"] = command.Id
			}
			if command.JqueryId != "" {
				com["jqueryId"] = command.Id
			}

			if command.Function != "" {
				com["func"] = command.Function
			}

			if command.Args != nil {
				com["params"] = command.Args
			}
			script += fmt.Sprintf("goradd.processCommand(%s);\n", javascript.ToJavaScript(com))
		}
	}

	return script
}

// GetAjaxResponse returns the JSON for use by the form ajax response.
// It will also reset the response
func (r *Response) GetAjaxResponse() (buf []byte, err error) {
	var reply = map[string]interface{}{}

	r.Lock()

	if r.exclusiveCommand != nil {
		// only render This one;
		reply[ResponseCommandsMedium] = []responseCommand{*r.exclusiveCommand}
		r.exclusiveCommand = nil
	} else {
		var commands []*responseCommand
		if r.highPriorityCommands != nil {
			commands = append(commands, r.highPriorityCommands...)
			r.highPriorityCommands = nil
		}
		if r.mediumPriorityCommands != nil {
			commands = append(commands, r.mediumPriorityCommands...)
			r.mediumPriorityCommands = nil
		}
		if r.lowPriorityCommands != nil {
			commands = append(commands, r.lowPriorityCommands...)
			r.lowPriorityCommands = nil
		}
		if r.finalCommands != nil {
			commands = append(commands, r.finalCommands...)
			r.finalCommands = nil
		}

		if commands != nil && len(commands) > 0 {
			reply["commands"] = commands
		}

		if r.jsFiles != nil {
			reply[ResponseJavaScripts] = r.jsFiles
			r.jsFiles = nil
		}

		if r.styleSheets != nil {
			reply[ResponseStyleSheets] = r.styleSheets
			r.styleSheets = nil
		}

		// alerts
		if r.alerts != nil {
			reply[ResponseAlert] = r.alerts
			r.alerts = nil
		}

		if r.controls != nil {
			reply[ResponseControls] = r.controls
			r.controls = nil
		}

		if r.newLocation != "" {
			reply[ResponseLocation] = r.newLocation
			r.newLocation = ""
		}

		if r.winClose {
			reply[ResponseClose] = 1
			r.winClose = false
		}
	}

	r.Unlock()
	return json.Marshal(reply)
}

// Call SetLocation to change the url of the browser.
func (r *Response) SetLocation(newLocation string) {
	r.Lock()
	r.newLocation = newLocation
	r.Unlock()
}

// Call CloseWindow to close the current window.
func (r *Response) CloseWindow() {
	r.Lock()
	r.winClose = true
	r.Unlock()
}

func (r *Response) hasExclusiveCommand() bool {
	r.RLock()
	v := r.exclusiveCommand != nil
	r.RUnlock()
	return v
}

// SetControlHtml will cause the given control's html to be completely replaced by the given HTML.
func (r *Response) SetControlHtml(id string, html string) {
	r.Lock()
	if r.controls == nil {
		r.controls = map[string]responseControl{}
	}
	if v, ok := r.controls[id]; ok && v.html != "" {
		r.Unlock()
		panic("Setting ajax html twice on same control: " + id)
	}
	r.controls[id] = responseControl{html: html}
	r.Unlock()
}

// SetControlAttribute sets the named html attribute on the control to the given value.
func (r *Response) SetControlAttribute(id string, attribute string, value string) {
	r.Lock()
	if r.controls == nil {
		r.controls = map[string]responseControl{}
	}
	if v, ok := r.controls[id]; ok {
		if v.html == "" { // only do attributes if whole control is not being redrawn
			if v.attributes != nil {
				v.attributes[attribute] = value
			} else {
				v.attributes = map[string]string{attribute: value}
			}
		}
	} else {
		r.controls[id] = responseControl{attributes: map[string]string{attribute: value}}
	}
	r.Unlock()
}

// SetControlValue calls the jQuery ".val()" function on the given control, passing it the given value.
func (r *Response) SetControlValue(id string, value string) {
	r.Lock()
	if r.controls == nil {
		r.controls = map[string]responseControl{}
	}
	r.controls[id] = responseControl{value: value}
	r.Unlock()
}

func (r *Response) setProfileInfo(info string) {
	r.Lock()
	r.profileHtml = info
	r.Unlock()
}<|MERGE_RESOLUTION|>--- conflicted
+++ resolved
@@ -109,15 +109,10 @@
 	// exclusiveCommand is a single command that is sent by itself, overriding all other commands
 	exclusiveCommand *responseCommand
 	// highPriorityCommands are sent first
-<<<<<<< HEAD
 	highPriorityCommands   []*responseCommand
-=======
-	highPriorityCommands []responseCommand
->>>>>>> e8515fe1
 	// mediumPriorityCommands are sent after high priority commands
 	mediumPriorityCommands []*responseCommand
 	// lowPriorityCommands are sent after medium priority commands
-<<<<<<< HEAD
 	lowPriorityCommands    []*responseCommand
 	// finalCommands are acted on after all other commands have been processed
 	finalCommands          []*responseCommand
@@ -127,17 +122,6 @@
 	jsFiles                *maps.SliceMap
 	// styleSheets are css files that should be inserted into the page.
 	styleSheets            *maps.SliceMap
-=======
-	lowPriorityCommands []responseCommand
-	// finalCommands are acted on after all other commands have been processed
-	finalCommands []responseCommand
-	// jsFiles are JavaScript files that should be inserted into the page. This should rarely be used,
-	// but is needed in case the programmer inserts a control widget in response to an Ajax event,
-	// and that control depends on javascript that has not yet been sent to the client.
-	jsFiles *maps.StringSliceMap
-	// styleSheets are css files that should be inserted into the page.
-	styleSheets *maps.StringSliceMap
->>>>>>> e8515fe1
 	// alerts are strings that should be shown to the user in a javascript aler
 	alerts []string
 	// newLocation is a URL that the client should be redirected to.
@@ -209,13 +193,8 @@
 
 // ExecuteSelectorFunction calls a goradd function on a group of objects defined by a selector.
 func (r *Response) ExecuteSelectorFunction(selector string, functionName string, args ...interface{}) {
-<<<<<<< HEAD
 	args2,priority := r.extractPriority(args...)
 	c := responseCommand{Selector: selector, Function: functionName, Args: args2}
-=======
-	args2, priority := r.extractPriority(args...)
-	c := responseCommand{selector: selector, function: functionName, args: args2}
->>>>>>> e8515fe1
 
 	r.postCommand(&c, priority)
 }
@@ -224,15 +203,10 @@
 // If the function name has a dot(.) in it, the items preceeding the dot will be considered global objects
 // to call the function on. If the named function just a function label, then the function is called on the window object.
 func (r *Response) ExecuteJsFunction(functionName string, args ...interface{}) {
-<<<<<<< HEAD
 	args2,priority := r.extractPriority(args...)
 	c := responseCommand{Function: functionName, Args: args2}
 	r.postCommand(&c, priority)
 }
-=======
-	args2, priority := r.extractPriority(args...)
-	c := responseCommand{function: functionName, args: args2}
->>>>>>> e8515fe1
 
 func (r *Response) postCommand(c *responseCommand, priority Priority) {
 	r.Lock()
@@ -252,16 +226,10 @@
 	r.Unlock()
 }
 
-<<<<<<< HEAD
 
 func (r *Response) extractPriority (args ...interface{}) (args2 []interface{}, priority Priority) {
 	for i,a := range args {
 		if p,ok := a.(Priority); ok {
-=======
-func (r *Response) extractPriority(args ...interface{}) (args2 []interface{}, priority Priority) {
-	for i, a := range args {
-		if p, ok := a.(Priority); ok {
->>>>>>> e8515fe1
 			priority = p
 			args2 = append(args[:i], args[i+1:]...)
 			return
@@ -341,12 +309,8 @@
 	return script
 }
 
-<<<<<<< HEAD
 
 func (r *Response) renderCommandArray(commands []*responseCommand) string {
-=======
-func (r *Response) renderCommandArray(commands []responseCommand) string {
->>>>>>> e8515fe1
 	var script string
 	for _, command := range commands {
 		if command.Script != "" {
