--- conflicted
+++ resolved
@@ -202,33 +202,6 @@
 	return
 }
 
-<<<<<<< HEAD
-=======
-// CheckableValue returns the value of the named checkable value. This would be something coming from a
-// checkbox or radio button. You do not normally call this unless you are implementing a checkable control widget.
-func (ctx *Context) CheckableValue(key string) (value interface{}, ok bool) {
-	if ctx.NoJavaScript {
-		// checkable values do not exist, and we are POSTing.
-		value, ok = ctx.FormValue(key)
-		// In a POST, checkable values only exist if they are checked.
-		// This requires great care when using a parent control that is paging a lot of child controls. It must
-		// mark any controls not on screen correctly.
-		return
-	}
-	if ctx.checkableValues == nil {
-		return
-	}
-	value, ok = ctx.checkableValues[key]
-	return
-}
-
-// CheckableValues returns multiple checkable values. You do not normally call this unless you are implementing
-// a widget that would have multiple checkable values, like a checklist.
-func (ctx *Context) CheckableValues() map[string]interface{} {
-	return ctx.checkableValues
-}
-
->>>>>>> e8515fe1
 // CustomControlValue returns the value of a control that is using the custom control mechanism to report
 // its values. You would only call this if your are implementing a control that has custom javascript to
 // operate its UI.
