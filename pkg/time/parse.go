package time

import (
<<<<<<< HEAD
	"github.com/goradd/goradd/pkg/math"
=======
	"math"
>>>>>>> 33288d85
	"strconv"
	"strings"
	"time"

	"github.com/goradd/goradd/pkg/log"
	strings2 "github.com/goradd/goradd/pkg/strings"
)

const (
	// taken from time.Format

	ANSIC       = "Mon Jan _2 15:04:05 2006"
	UnixDate    = "Mon Jan _2 15:04:05 MST 2006"
	RubyDate    = "Mon Jan 02 15:04:05 -0700 2006"
	RFC822      = "02 Jan 06 15:04 MST"
	RFC822Z     = "02 Jan 06 15:04 -0700" // RFC822 with numeric zone
	RFC850      = "Monday, 02-Jan-06 15:04:05 MST"
	RFC1123     = "Mon, 02 Jan 2006 15:04:05 MST"
	RFC1123Z    = "Mon, 02 Jan 2006 15:04:05 -0700" // RFC1123 with numeric zone
	RFC3339     = "2006-01-02T15:04:05Z07:00"
	RFC3339Nano = "2006-01-02T15:04:05.999999999Z07:00"
	Kitchen     = "3:04PM"
	KitchenLc   = "3:04pm"

	Stamp      = "Jan _2 15:04:05"
	StampMilli = "Jan _2 15:04:05.000"
	StampMicro = "Jan _2 15:04:05.000000"
	StampNano  = "Jan _2 15:04:05.000000000"

	DateOnlyFormat = "2006-01-02"
	TimeOnlyFormat = "15:04:05"

	UsDate              = "1/2/2006"
	ShortUsDate         = "1/2/06"
	EuroDate            = "2/1/2006"
	UsDateTime          = "1/2/2006 3:04 PM"
	UsDateTimeLc        = "1/2/2006 3:04 pm"
	EuroDateTime        = "2/1/2006 15:04"
	UsTime              = "3:04 PM"
	UsTimeLc            = "3:04 pm"
	EuroTime            = "15:04"
	UsDateTimeSeconds   = "1/2/2006 3:04:05 PM"
	UsDateTimeSecondsLc = "1/2/2006 3:04:05 pm"
	EuroDateTimeSeconds = "2/1/2006 15:04:00"
	LongDateDOW         = "Monday, January 2, 2006"
	LongDate            = "January 2, 2006"
	SqlDate             = "2006-01-02 15:04:05.000000-07"
)

// Parse parses the given layout string to turn a string int a DateTime
// Since the time.Time doc is not that great about really describing the format, here it is:
//
// Day of the week		Mon   Monday
// Day					02   2   _2   (width two, right justified)
// Month				01   1   Jan   January
// Year					06   2006
// Hour					03   3   15
// Minute				04   4
// Second				05   5
// ms μs ns				.000   .000000   .000000000
// ms μs ns				.999   .999999   .999999999   (trailing zeros removed)
// am/pm				PM   pm
// Timezone				MST
// Offset				-0700   -07   -07:00   Z0700   Z07:00

// ParseInOffset is like time.ParseInLocation but uses the given timezone name and offset in minutes from UTC to
// be the location of the parsed time. If the timezone name is blank, the offset will only be used.
func ParseInOffset(layout, value string, tz string, tzOffset int) (t time.Time, err error) {
	if t, err = ParseForgiving(layout, value); err != nil {
		return
	}
	var loc *time.Location
	if tz != "" {
		loc, err = time.LoadLocation(tz)
	}
	if loc != nil && err == nil {
		t = As(t, loc)
	} else {
		t = As(t, time.FixedZone(tz, tzOffset*60))
		err = nil
	}
	return t, err
}

// ParseForgiving will parse a value allowing for extra spaces or a difference in case for am/pm.
func ParseForgiving(layout, value string) (time.Time, error) {
	layout = strings.ReplaceAll(layout, " ", "")
	value = strings.ReplaceAll(value, " ", "")
	layout = strings.ReplaceAll(layout, "pm", "PM")
	value = strings.ReplaceAll(value, "pm", "PM")
	value = strings.ReplaceAll(value, "am", "AM")
	return time.Parse(layout, value)
}

// FromSqlDateTime will convert a SQL Date, Time, DateTime or Timestamp string to a time.Time. Various SQL databases
// express their times slightly differently, and this tries to interpret what is
// attempting to be expressed. It can also handle unix time strings that are +- from
// the 1970 epoch, including fractional times up to the microsecond level.
//
// If the SQL date time string does not have timezone information,
// the resulting value will be in UTC time.
// If an error occurs, the returned value will be the zero date.
func FromSqlDateTime(s string) (t time.Time) {
	var form string

	// First check for a unix time
<<<<<<< HEAD
	if _, e := strconv.ParseFloat(s, 64); e == nil {
		parts := strings.Split(s, ".")
		var i, f int64
		i, _ = strconv.ParseInt(parts[0], 10, 64)
		if len(parts) > 1 && parts[1] != "" {
			f, _ = strconv.ParseInt(parts[1], 10, 64)
			f = f * math.PowerInt[int64](10, int64(9-len(parts[1])))
		}
		t = time.Unix(i, f).UTC()
		return
	}

	if len(s) > 10 && s[10] == 'T' {
		form = time.RFC3339
	} else {
		var hasDate, hasTime, hasTZ, hasLocale bool
		if strings.Contains(s, "-") {
			hasDate = true
		}
		if strings.Contains(s, ":") {
			hasTime = true

			if strings.LastIndexAny(s, "+-") > strings.LastIndex(s, ":") {
				hasTZ = true

				if s[len(s)-1] == 'T' {
					hasLocale = true
				}
			}
		}
		if hasDate {
			form = "2006-01-02"
			if hasTime {
				form += " 15:04:05"
				if hasTZ {
					form += " -0700"
					if hasLocale {
						form += " MST"
					}
				}
			}
		} else {
			form = "15:04:05"
		}
=======
	if u, e := strconv.ParseFloat(s, 32); e == nil {
		i, f := math.Modf(u)
		t = time.Unix(int64(i), int64(f*1000000)*1000)
		return
	}

	if len(s) > 10 && s[10] == 'T' {
		form = time.RFC3339
	} else {
		var hasDate, hasTime, hasTZ, hasLocale bool
		if strings.Contains(s, "-") {
			hasDate = true
		}
		if strings.Contains(s, ":") {
			hasTime = true

			if strings.LastIndexAny(s, "+-") > strings.LastIndex(s, ":") {
				hasTZ = true

				if s[len(s)-1] == 'T' {
					hasLocale = true
				}
			}
		}
		if hasDate {
			form = "2006-01-02"
			if hasTime {
				form += " 15:04:05"
				if hasTZ {
					form += " -0700"
					if hasLocale {
						form += " MST"
					}
				}
			}
		} else {
			form = "15:04:05"
		}
>>>>>>> 33288d85
	}
	t, err := time.Parse(form, s)
	if err == nil {
		t = t.UTC()
	} else {
		// We can't return the error, but we can log it
		log.Warning(err)
	}
	return
}

// ToSqlDateTime returns a SQL string representing the give time.Time value.
func ToSqlDateTime(t time.Time) (s string) {
	return t.Format(SqlDate)
}

// LayoutHasDate returns true if the given parse layout indicates a date.
func LayoutHasDate(layout string) bool {
	return strings2.ContainsAnyStrings(layout, "6", "2", "Jan")
}

// LayoutHasTime returns true if the given parse layout indicates a time.
func LayoutHasTime(layout string) bool {
	return strings2.ContainsAnyStrings(layout, "15", "4", "5", "3")
}<|MERGE_RESOLUTION|>--- conflicted
+++ resolved
@@ -1,11 +1,7 @@
 package time
 
 import (
-<<<<<<< HEAD
 	"github.com/goradd/goradd/pkg/math"
-=======
-	"math"
->>>>>>> 33288d85
 	"strconv"
 	"strings"
 	"time"
@@ -112,7 +108,6 @@
 	var form string
 
 	// First check for a unix time
-<<<<<<< HEAD
 	if _, e := strconv.ParseFloat(s, 64); e == nil {
 		parts := strings.Split(s, ".")
 		var i, f int64
@@ -157,46 +152,6 @@
 		} else {
 			form = "15:04:05"
 		}
-=======
-	if u, e := strconv.ParseFloat(s, 32); e == nil {
-		i, f := math.Modf(u)
-		t = time.Unix(int64(i), int64(f*1000000)*1000)
-		return
-	}
-
-	if len(s) > 10 && s[10] == 'T' {
-		form = time.RFC3339
-	} else {
-		var hasDate, hasTime, hasTZ, hasLocale bool
-		if strings.Contains(s, "-") {
-			hasDate = true
-		}
-		if strings.Contains(s, ":") {
-			hasTime = true
-
-			if strings.LastIndexAny(s, "+-") > strings.LastIndex(s, ":") {
-				hasTZ = true
-
-				if s[len(s)-1] == 'T' {
-					hasLocale = true
-				}
-			}
-		}
-		if hasDate {
-			form = "2006-01-02"
-			if hasTime {
-				form += " 15:04:05"
-				if hasTZ {
-					form += " -0700"
-					if hasLocale {
-						form += " MST"
-					}
-				}
-			}
-		} else {
-			form = "15:04:05"
-		}
->>>>>>> 33288d85
 	}
 	t, err := time.Parse(form, s)
 	if err == nil {
