--- conflicted
+++ resolved
@@ -80,11 +80,8 @@
 		{"RFC3339", "2020-06-02T03:42:01-04:00", NewDateTime(2020, 6, 2, 7, 42, 1, 0)},
 		{"RFC1128 short", "2020-06-02 03:42:01 -0400", NewDateTime(2020, 6, 2, 7, 42, 1, 0)},
 		{"RFC1128 long", "2020-06-02 03:42:01 -0400 EST", NewDateTime(2020, 6, 2, 7, 42, 1, 0)},
-<<<<<<< HEAD
 		{"Unix time", "1591108921", NewDateTime(2020, 6, 2, 14, 42, 1, 0)},
 		{"Unix with fraction", "1591108921.123", NewDateTime(2020, 6, 2, 14, 42, 1, 123000000)},
-=======
->>>>>>> 33288d85
 	}
 	for _, tt := range tests {
 		t.Run(tt.name, func(t *testing.T) {
