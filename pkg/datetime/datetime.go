--- conflicted
+++ resolved
@@ -178,7 +178,6 @@
 
 // MarshalJSON satisfies the json.Marshaller interface to output the date as a value embedded in JSON and that
 // will be unpacked by our javascript file.
-<<<<<<< HEAD
 //
 // The JSON "standard" behavior is to output an ISO8601 string in UTC time. There are a bunch of problems with this.
 // 1) You cannot use this to represent a display date and time in local time. It will get converted to world time.
@@ -190,10 +189,6 @@
 //
 // So, we have taken the approach of outputting an object that self-identifies as a goradd date, and already
 // breaks apart the time components so its easily reassembled on the other side.
-=======
-// TODO: Must change this. The JSON spec has dates and times as always UTC.
-// Maybe use this only when sending ajax data?
->>>>>>> e8515fe1
 func (d DateTime) MarshalJSON() (buf []byte, err error) {
 	// We specify numbers explicitly to avoid the warnings about browsers parsing date strings inconsistently
 	isTimestamp := d.IsTimestamp()
@@ -204,7 +199,6 @@
 		t = d.GoTime()
 	}
 	var obj = map[string]interface{}{
-<<<<<<< HEAD
 		javascript.JsonObjectType: "date",
 		"y":   t.Year(),
 		"mo":  t.Month() - 1, // javascript is zero based
@@ -215,18 +209,6 @@
 		"ms": t.Nanosecond()/1000000,
 		"t": isTimestamp,
 		"z": d.IsZero(),
-=======
-		javascript.JsonObjectType: "dt",
-		"y":                       t.Year(),
-		"mo":                      t.Month() - 1, // javascript is zero based
-		"d":                       t.Day(),
-		"h":                       t.Hour(),
-		"m":                       t.Minute(),
-		"s":                       t.Second(),
-		"ms":                      t.Nanosecond() / 1000000,
-		"t":                       isTimestamp,
-		"z":                       d.IsZero(),
->>>>>>> e8515fe1
 	}
 
 	buf, err = json.Marshal(obj)
